--- conflicted
+++ resolved
@@ -14,12 +14,8 @@
     import spotpy
 #from spotpy.examples.tutorial_padds import padds_spot_setup
 from spotpy.examples.spot_setup_rosenbrock import spot_setup
-<<<<<<< HEAD
-#from spotpy.describe import describe
-=======
 from spotpy.examples.spot_setup_hymod_python import spot_setup as spot_setup_hymod
 from spotpy.describe import describe
->>>>>>> a6e921d4
 import os
 import numpy as np
 from  spotpy.likelihoods import gaussianLikelihoodMeasErrorOut as GausianLike
@@ -34,11 +30,7 @@
         like1 = abs(spotpy.objectivefunctions.bias(evaluation, simulation))
         like2 = spotpy.objectivefunctions.rmse(evaluation, simulation)
         like3 = spotpy.objectivefunctions.rsquared(evaluation, simulation)*-1
-<<<<<<< HEAD
-        return [like2, like3]
-=======
         return np.array([like1, like2, like3])
->>>>>>> a6e921d4
 
     def setUp(self):
         # How many digits to match in case of floating point answers
@@ -132,19 +124,6 @@
         results = sampler.getdata()
         self.assertEqual(len(results), self.rep) #Si values should be returned
 
-<<<<<<< HEAD
-#    def test_padds(self):
-#        sampler=spotpy.algorithms.padds(padds_spot_setup(),parallel=self.parallel, dbname='Rosen', dbformat=self.dbformat, sim_timeout=self.timeout)
-#        sampler.sample(self.rep)
-#        results = sampler.getdata()
-#        self.assertEqual(len(results)+5, self.rep) #Si values should be returned
-
-    def test_nsgaii(self):
-        generations=40
-        n_pop = 20
-        skip_duplicates = True
-        sampler=spotpy.algorithms.NSGAII(spot_setup(self.multi_obj_func),parallel=self.parallel, dbname='Rosen', dbformat=self.dbformat, sim_timeout=self.timeout)
-=======
     def test_padds(self):
         sampler=spotpy.algorithms.padds(spot_setup_hymod(self.multi_obj_func),parallel=self.parallel, dbname='Rosen', dbformat=self.dbformat, sim_timeout=self.timeout)
         sampler.sample(int(self.rep*0.5), metric='ones')
@@ -155,7 +134,6 @@
         generations=20
         n_pop = 10
         sampler=spotpy.algorithms.NSGAII(spot_setup_hymod(self.multi_obj_func),parallel=self.parallel, dbname='Rosen', dbformat=self.dbformat, sim_timeout=self.timeout)
->>>>>>> a6e921d4
         sampler.sample(generations, n_obj= 3, n_pop = n_pop)
         results = sampler.getdata()
         self.assertLessEqual(len(results), generations*n_pop) 
