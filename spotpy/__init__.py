# -*- coding: utf-8 -*-
'''
Copyright (c) 2015 by Tobias Houska
This file is part of Statistical Parameter Estimation Tool (SPOTPY).

:author: Tobias Houska

:paper: Houska, T., Kraft, P., Chamorro-Chavez, A. and Breuer, L.: 
SPOTting Model Parameters Using a Ready-Made Python Package, 
PLoS ONE, 10(12), e0145180, doi:10.1371/journal.pone.0145180, 2015.

This package enables the comprehensive use of different Bayesian and Heuristic calibration 
techniques in one Framework. It comes along with an algorithms folder for the 
sampling and an analyser class for the plotting of results by the sampling.

:dependencies: - Numpy >1.8 (http://www.numpy.org/) 
               - Pandas >0.13 (optional) (http://pandas.pydata.org/)
               - Matplotlib >1.4 (optional) (http://matplotlib.org/) 
               - CMF (optional) (http://fb09-pasig.umwelt.uni-giessen.de:8000/)
               - mpi4py (optional) (http://mpi4py.scipy.org/)
               - pathos (optional) (https://pypi.python.org/pypi/pathos/)
               - sqlite3 (optional) (https://pypi.python.org/pypi/sqlite3/)

               :help: For specific questions, try to use the documentation website at:
                http://fb09-pasig.umwelt.uni-giessen.de/spotpy/

For general things about parameter optimization techniques have a look at:
https://github.com/CamDavidsonPilon/Probabilistic-Programming-and-Bayesian-Methods-for-Hackers/tree/master/

Please cite our paper, if you are using SPOTPY.
'''
from . import database           # Writes the results of the sampler in a user defined output file
from . import algorithms         # Contains all the different algorithms implemented in SPOTPY 
from . import parameter          # Contains different distributions to discribe the prior information for every model parameter
from . import analyser           # Contains some examples to analyse the results of the different algorithms
from . import objectivefunctions # Quantifies goodness of fit between simulation and evaluation data with objectivefunctions
from . import signatures         # Quantifies goodness of fit between simulation and evaluation data with hydrological signatures
from . import likelihoods        # Quantifies goodness of fit between simulation and evaluation data with likelihood functions
from . import examples           # Contains tutorials how to use SPOTPY

<<<<<<< HEAD
<<<<<<< HEAD
__version__ = '1.3.15p'
=======
__version__ = '1.3.14'
>>>>>>> refs/remotes/thouska/master
=======
__version__ = '1.3.16'
>>>>>>> 5b473bc0
<|MERGE_RESOLUTION|>--- conflicted
+++ resolved
@@ -38,12 +38,4 @@
 from . import likelihoods        # Quantifies goodness of fit between simulation and evaluation data with likelihood functions
 from . import examples           # Contains tutorials how to use SPOTPY
 
-<<<<<<< HEAD
-<<<<<<< HEAD
-__version__ = '1.3.15p'
-=======
-__version__ = '1.3.14'
->>>>>>> refs/remotes/thouska/master
-=======
-__version__ = '1.3.16'
->>>>>>> 5b473bc0
+__version__ = '1.3.16'