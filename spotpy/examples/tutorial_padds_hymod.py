# -*- coding: utf-8 -*-
'''
Copyright 2015 by Tobias Houska
This file is part of Statistical Parameter Estimation Tool (SPOTPY).

:author: Tobias Houska

This class holds example code how to use the dream algorithm
'''

import numpy as np
try:
    import spotpy
except ImportError:
    import sys
    sys.path.append(".")
    import spotpy

from spotpy.examples.spot_setup_hymod_python import spot_setup
import matplotlib.pyplot as plt


def multi_obj_func(evaluation, simulation):
    #used to overwrite objective function in hymod example
    like1 = abs(spotpy.objectivefunctions.pbias(evaluation, simulation))
    like2 = spotpy.objectivefunctions.rmse(evaluation, simulation)
    like3 = spotpy.objectivefunctions.rsquared(evaluation, simulation)*-1
    return np.array([like1, like2, like3])

if __name__ == "__main__":
    parallel ='seq' # Runs everthing in sequential mode
    np.random.seed(2000) # Makes the results reproduceable
    
    # Initialize the Hymod example
    # In this case, we tell the setup which algorithm we want to use, so
    # we can use this exmaple for different algorithms
    spot_setup=spot_setup(multi_obj_func)

    #Select number of maximum allowed repetitions
    rep=2000
    
        
    # Create the PADDS sampler of spotpy, alt_objfun is set to None to force SPOTPY
    # to jump into the def objectivefunction in the spot_setup class (default is
    # spotpy.objectivefunctions.rmse) 
    sampler=spotpy.algorithms.padds(sp_setup, dbname='padds_hymod', dbformat='csv')
    
    #Start the sampler, one can specify metric if desired
    sampler.sample(rep,metric='ones')
    
    # Load the results gained with the sceua sampler, stored in padds_hymod.csv
    #results = spotpy.analyser.load_csv_results('padds_hymod')
    results = sampler.getdata()

    # from pprint import pprint
    # #pprint(results)
    # pprint(results['chain'])

    for likno in range(1,4):
        fig_like1 = plt.figure(1,figsize=(9,5))
        plt.plot(results['like'+str(likno)])
        plt.show()
        fig_like1.savefig('hymod_padds_objectivefunction_' + str(likno) + '.png', dpi=300)


    fig, ax=plt.subplots(3)
    for likenr in range(3):
        ax[likenr].plot(results['like'+str(likenr+1)])
        ax[likenr].set_ylabel('like'+str(likenr+1))
    fig.savefig('hymod_padds_objectivefunction.png', dpi=300)




    
    # Example plot to show the parameter distribution ###### 
    def plot_parameter_trace(ax, results, parameter):
        ax.plot(results['par'+parameter.name],'.')
        ax.set_ylabel(parameter.name)
        ax.set_ylim(parameter.minbound, parameter.maxbound)
        
    def plot_parameter_histogram(ax, results, parameter):
        #chooses the last 20% of the sample
        ax.hist(results['par'+parameter.name][int(len(results)*0.9):], 
                 bins =np.linspace(parameter.minbound,parameter.maxbound,20))
        ax.set_ylabel('Density')
        ax.set_xlim(parameter.minbound, parameter.maxbound)
        
    fig= plt.figure(2,figsize=(9,9))
    
    ax1 = plt.subplot(5,2,1)
    plot_parameter_trace(ax1, results, spot_setup.cmax)
    
    ax2 = plt.subplot(5,2,2)
    plot_parameter_histogram(ax2,results, spot_setup.cmax)
    
    ax3 = plt.subplot(5,2,3)
    plot_parameter_trace(ax3, results, spot_setup.bexp)
    
    ax4 = plt.subplot(5,2,4)
    plot_parameter_histogram(ax4, results, spot_setup.bexp)
        
    ax5 = plt.subplot(5,2,5)
    plot_parameter_trace(ax5, results, spot_setup.alpha)
     
    ax6 = plt.subplot(5,2,6)
    plot_parameter_histogram(ax6, results, spot_setup.alpha)

    ax7 = plt.subplot(5,2,7)
    plot_parameter_trace(ax7, results, spot_setup.Ks)
    
    ax8 = plt.subplot(5,2,8)
    plot_parameter_histogram(ax8, results, spot_setup.Ks)

    ax9 = plt.subplot(5,2,9)
    plot_parameter_trace(ax9, results, spot_setup.Kq)
    ax9.set_xlabel('Iterations')
    
    ax10 = plt.subplot(5,2,10)
    plot_parameter_histogram(ax10, results, spot_setup.Kq)
    ax10.set_xlabel('Parameter range')
    
    plt.show()
    fig.savefig('hymod_parameters.png',dpi=300)
    
    
    # Example plot to show remaining parameter uncertainty #
    fields=[word for word in results.dtype.names if word.startswith('sim')]
    fig= plt.figure(3, figsize=(16,9))
    ax11 = plt.subplot(1,1,1)
    q5,q25,q75,q95=[],[],[],[]
    for field in fields:
        q5.append(np.percentile(results[field][-100:-1],2.5))
        q95.append(np.percentile(results[field][-100:-1],97.5))
    ax11.plot(q5,color='dimgrey',linestyle='solid')
    ax11.plot(q95,color='dimgrey',linestyle='solid')
    ax11.fill_between(np.arange(0,len(q5),1),list(q5),list(q95),facecolor='dimgrey',zorder=0,
                    linewidth=0,label='parameter uncertainty')
<<<<<<< HEAD
    ax11.plot(spot_setup.evaluation(),'r.',label='data')´
=======
    ax11.plot(spot_setup.evaluation(),'r.',label='data')
>>>>>>> a6e921d4
    ax11.set_ylim(-50,450)
    ax11.set_xlim(0,729)
    ax11.legend()
    fig.savefig('python_hymod.png',dpi=300)
    #########################################################<|MERGE_RESOLUTION|>--- conflicted
+++ resolved
@@ -136,11 +136,7 @@
     ax11.plot(q95,color='dimgrey',linestyle='solid')
     ax11.fill_between(np.arange(0,len(q5),1),list(q5),list(q95),facecolor='dimgrey',zorder=0,
                     linewidth=0,label='parameter uncertainty')
-<<<<<<< HEAD
-    ax11.plot(spot_setup.evaluation(),'r.',label='data')´
-=======
     ax11.plot(spot_setup.evaluation(),'r.',label='data')
->>>>>>> a6e921d4
     ax11.set_ylim(-50,450)
     ax11.set_xlim(0,729)
     ax11.legend()
