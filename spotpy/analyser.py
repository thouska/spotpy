--- conflicted
+++ resolved
@@ -533,13 +533,8 @@
     ax.plot(np.arange(-1,len(parnames)+1,1),[threshold]*(len(parnames)+2),'r--')
     ax.set_xlim(-0.5,len(parnames)-0.5)
     plt.tight_layout()
-<<<<<<< HEAD
-    fig.savefig(fig_name,dpi=300)
-
-=======
     fig.savefig(fig_name,dpi=150)
     
->>>>>>> 6be2dcfa
 
 def plot_heatmap_griewank(results,algorithms, fig_name='heatmap_griewank.png'):
     """Example Plot as seen in the SPOTPY Documentation"""
