--- conflicted
+++ resolved
@@ -33,12 +33,6 @@
     You should have received a copy of the GNU Lesser General Public License along with the Sensitivity Analysis Library. If not, see http://www.gnu.org/licenses/.
      '''
 
-<<<<<<< HEAD
-    def __init__(self, spot_setup, dbname=None, dbformat=None, parallel='seq', save_sim=True,sim_timeout=None):
-
-        _algorithm.__init__(self, spot_setup, dbname=dbname,
-                            dbformat=dbformat, parallel=parallel, save_sim=save_sim,sim_timeout=sim_timeout)
-=======
     def __init__(self,  *args, **kwargs):
         '''
         Input
@@ -75,7 +69,6 @@
 #        _algorithm.__init__(self, spot_setup, dbname=dbname,
 #                            dbformat=dbformat, parallel=parallel, save_sim=save_sim,
 #                           save_threshold=save_threshold)
->>>>>>> 504663a4
 
     def scale_samples(self, params, bounds):
         '''
