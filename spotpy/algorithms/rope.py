--- conflicted
+++ resolved
@@ -27,17 +27,7 @@
     (Bárdossy and Singh, 2008)
 
    '''
-
-    def __init__(self, spot_setup, dbname=None, dbformat=None,
-<<<<<<< HEAD
-                 parallel='seq', save_sim=True, sim_timeout = None):
-
-        _algorithm.__init__(self, spot_setup, dbname=dbname,
-                            dbformat=dbformat, parallel=parallel,
-                            save_sim=save_sim, sim_timeout = sim_timeout)
-=======
-                 parallel='seq', save_sim=True):
-        """
+    """
         Input
         ----------
         :param spot_setup: class
@@ -77,12 +67,11 @@
 
         """
     def __init__(self, spot_setup, dbname=None, dbformat=None,
-                 parallel='seq', save_sim=True, save_threshold=-np.inf):
+                 parallel='seq', save_sim=True, save_threshold=-np.inf,sim_timeout = None):
 
         _algorithm.__init__(self, spot_setup, dbname=dbname,
                             dbformat=dbformat, parallel=parallel,
-                            save_sim=save_sim, save_threshold=save_threshold)
->>>>>>> 504663a4
+                            save_sim=save_sim, save_threshold=save_threshold,sim_timeout = sim_timeout)
 
     def create_par(self, min_bound, max_bound):
         return np.random.uniform(low=min_bound, high=max_bound)
