--- conflicted
+++ resolved
@@ -184,11 +184,7 @@
             icall = 0
             xf = np.zeros(npt)
 
-<<<<<<< HEAD
             self.logger.debug('Starting burn-in sampling...')
-=======
-            print('Starting burn-in sampling...')
->>>>>>> 6be2dcfa
 
             # Burn in
             param_generator = ((rep, x[rep]) for rep in range(int(npt)))
@@ -238,23 +234,15 @@
             self.logger.debug(
                 'THE POPULATION HAS CONVERGED TO A PRESPECIFIED SMALL PARAMETER SPACE')
 
-<<<<<<< HEAD
         self.logger.debug('Burn-in sampling completed...')
-=======
-
-
->>>>>>> 6be2dcfa
 
         # Begin evolution loops:
         nloop = 0
         criter = []
         criter_change_pcent = 1e+5
-<<<<<<< HEAD
-
         self.repeat.setphase('ComplexEvo')
         self.logger.debug('Starting Complex Evolution...')
-=======
->>>>>>> 6be2dcfa
+
         proceed = True
 
         # if only burnin, stop the following while loop to be started
