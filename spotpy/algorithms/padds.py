import numpy as np
from copy import deepcopy

from spotpy.algorithms.dds import DDSGenerator
from . import _algorithm
from spotpy.parameter import ParameterSet
import copy
from scipy.spatial.qhull import ConvexHull, QhullError

class BestValue(object):
    """
        BestValue holds a parameter set and a best objective value, which is used by the PADDS Algorithm.
        Updates are done within the algorithm
    """

    def __init__(self, para_func, obj_value):
        self.para_func = para_func
        self.parameters = ParameterSet(self.para_func())
        self.best_obj_val = obj_value
        self.best_rep = 0


    def copy(self):
        to_copy = BestValue(self.parameters.copy(), self.best_obj_val)
        to_copy.best_rep = self.best_rep
        return to_copy

    def __str__(self):
        return "BestValue(best_obj_val = " + str(self.best_obj_val) + ", best_rep = " + str(self.best_rep) + ", " \
               + str(self.parameters) + ")"

    def reset_rep(self):
        self.best_rep = 0

    def fix_format(self):
        start_params = ParameterSet(self.para_func())
        start_params.set_by_array([j for j in self.parameters])
        self.parameters = start_params


class padds(_algorithm):
    """
    Implements the Pareto Archived Dynamically Dimensioned Search (short PADDS algorithm) by
    Tolson, B. A. and  Asadzadeh M. (2013)
    https://www.researchgate.net/publication/259982925_Pareto_archived_dynamically_dimensioned_search_with_hypervolume-based_selection_for_multi-objective_optimization

    PADDS using the DDS algorithm with a pareto front included. Two metrics are implemented,
    which is the simple "one" metric and the "crowd distance" metric.
    """

    def __init__(self, *args, **kwargs):
        """
        Input
        ----------
        spot_setup: class
            model: function
                Should be callable with a parameter combination of the parameter-function
                and return an list of simulation results (as long as evaluation list)
            parameter: function
                When called, it should return a random parameter combination. Which can
                be e.g. uniform or Gaussian
            objectivefunction: function
                Should return the objectivefunction for a given list of a model simulation and
                observation.
            evaluation: function
                Should return the true values as return by the model.

        dbname: str
            * Name of the database where parameter, objectivefunction value and simulation results will be saved.

        dbformat: str
            * ram: fast suited for short sampling time. no file will be created and results are saved in an array.
            * csv: A csv file will be created, which you can import afterwards.

        parallel: str
            * seq: Sequentiel sampling (default): Normal iterations on one core of your cpu.
            * mpi: Message Passing Interface: Parallel computing on cluster pcs (recommended for unix os).

        save_sim: boolean
            * True:  Simulation results will be saved
            * False: Simulation results will not be saved
        :param r: neighborhood size perturbation parameter (r) that defines the random perturbation size standard
                  deviation as a fraction of the decision variable range. Default is 0.2.
        :type r: float

        """

        try:
            self.r = kwargs.pop("r")
        except KeyError:
            self.r = 0.2  # default value
<<<<<<< HEAD
        self._return_all_likes=True #alloes multi-objective calibration
=======

        kwargs['optimization_direction'] = 'minimize'
        kwargs['algorithm_name'] = 'Pareto Archived Dynamically Dimensioned Search (PADDS) algorithm'

>>>>>>> afd996d3
        super(padds, self).__init__(*args, **kwargs)

        self.np_random = np.random


        self.best_value = BestValue(self.parameter, None)

        self.dds_generator = DDSGenerator(self.np_random)
        # self.generator_repetitions will be set in `sample` and is needed to generate a
        # generator which sends back actual parameter s_test
        self.generator_repetitions = -1
        self.pareto_front = np.array([])
        self.dominance_flag = -2
        self.obj_func_current = None
        self.parameter_current = None

        # because we have a pareto front we need another save type
        self.like_struct_typ = type([])

    def _set_np_random(self, f_rand):
        self.np_random = f_rand
        if hasattr(self,"hvc"):
            self.hvc._set_np_random(f_rand)
        self.dds_generator.np_random = f_rand

    def roulette_wheel(self, metric):
        cumul_metric = np.cumsum(metric)
        probability = self.np_random.rand() * cumul_metric[-1]
        levels = (cumul_metric >= probability)
        length = cumul_metric.shape[0]
        return np.array(range(length))[levels][0]

    def get_next_x_curr(self):
        """
        Fake a generator to run self.repeat to use multiprocessing
        """
        # We need to shift position and length of the sampling process
        for rep in range(self.generator_repetitions):
            if self.dominance_flag == -1:  # if the last generated solution was dominated
                index = self.roulette_wheel(self.metric)
                self.best_value.parameters, self.best_value.best_obj_val = self.pareto_front[index][1], self.pareto_front[index][0]
            else:  # otherwise use the last generated solution
                self.best_value.parameters, self.best_value.best_obj_val = (self.parameter_current, self.obj_func_current)

            # # This line is needed to get an array of data converted into a parameter object
            self.best_value.fix_format()

            yield rep, self.calculate_next_s_test(self.best_value.parameters, rep, self.generator_repetitions, self.r)

    def calculate_initial_parameterset(self, repetitions, initial_objs, initial_params):
        self.obj_func_current = np.array([0.0])
        self.parameter_current = np.array([0.0] * self.number_of_parameters)
        self.parameter_range = self.best_value.parameters.maxbound - self.best_value.parameters.minbound
        self.pareto_front = np.array([[np.array([]), np.array([0] * self.number_of_parameters)]])
        #self.pareto_front = np.array([np.append([np.inf] * self.like_struct_len, [0] * self.number_of_parameters)])

        if(len(initial_objs) != len(initial_params)):
            raise ValueError("User specified 'initial_objs' and 'initial_params' have no equal length")

        if len(initial_objs) == 0:
            initial_iterations = np.int(np.max([5, round(0.005 * repetitions)]))
            self.calc_initial_pareto_front(initial_iterations)
        elif initial_params.shape[1] != self.number_of_parameters:
            raise ValueError("User specified 'initial_params' has not the same length as available parameters")
        else:
            if not (np.all(initial_params <= self.best_value.parameters.maxbound) and np.all(
                    initial_params >= self.best_value.parameters.minbound)):
                raise ValueError("User specified 'initial_params' but the values are not within the parameter range")
            initial_iterations = initial_params.shape[0]

            for i in range(initial_params.shape[0]):
                self.parameter_current = initial_params[i]
                if len(initial_objs[i]) > 0:
                    self.obj_func_current = np.array(initial_objs[i])
                else:
                    self.obj_func_current = np.array(self.getfitness(simulation=[], params=self.parameter_current))

                if i == 0:  # Initial value
                    self.pareto_front = np.array([[self.obj_func_current, self.parameter_current]])
                    dominance_flag = 1
                else:
                    self.pareto_front, dominance_flag = nd_check(self.pareto_front, self.obj_func_current,
                                                                 self.parameter_current.copy())
                self.dominance_flag = dominance_flag

        return initial_iterations, copy.deepcopy(self.parameter_current)

    def sample(self, repetitions, trials=1, initial_objs=np.array([]), initial_params=np.array([]), metric="ones"):
        # every iteration a map of all relevant values is stored, only for debug purpose.
        # Spotpy will not need this values.
        debug_results = []
        print('Starting the PADDS algotrithm with ' + str(repetitions) + ' repetitions...')
        print('WARNING: THE PADDS algorithm as implemented in SPOTPY is in an beta stage and not ready for production use!')
        self.set_repetiton(repetitions)
        self.number_of_parameters = len(self.best_value.parameters) # number_of_parameters is the amount of parameters

        if metric == "hvc":
            self.hvc = HVC(np_random=self.np_random)
        
        self.min_bound, self.max_bound = self.parameter()['minbound'], self.parameter()['maxbound']

        # Users can define trial runs in within "repetition" times the algorithm will be executed
        for trial in range(trials):
            self.best_value.best_obj_val = 1e-308
            repitionno_best, self.best_value.parameters = self.calculate_initial_parameterset(repetitions, initial_objs, initial_params)

            repetions_left = repetitions - repitionno_best

            # Main Loop of PA-DDS
            self.metric = self.calc_metric(metric)

            # important to set this field `generator_repetitions` so that
            # method `get_next_s_test` can generate exact parameters
            self.generator_repetitions = repetions_left

            for rep, x_curr, simulations in self.repeat(self.get_next_x_curr()):
                obj_func_current = self.postprocessing(rep, x_curr, simulations)
                self.obj_func_current = np.array(obj_func_current)
                num_imp = np.sum(self.obj_func_current <= self.best_value.best_obj_val)
                num_deg = np.sum(self.obj_func_current > self.best_value.best_obj_val)

                if num_imp == 0 and num_deg > 0:
                    self.dominance_flag = -1  # New solution is dominated by its parents
                else:  # Do dominance check only if new solution is not dominated by its parent
                    self.pareto_front, self.dominance_flag = nd_check(self.pareto_front, self.obj_func_current, x_curr.copy())
                    if self.dominance_flag != -1:  # means, that new parameter set is a new non-dominated solution
                        self.metric = self.calc_metric(metric)
                self.parameter_current = x_curr
                # update the new status structure
                self.status.params_max, self.status.params_min = self.parameter_current, self.parameter_current

            print('Best solution found has obj function value of ' + str(self.best_value.best_obj_val) + ' at '
                  + str(repitionno_best) + '\n\n')
            debug_results.append({"sbest": self.best_value.parameters , "objfunc_val": self.best_value.best_obj_val})

        self.final_call()
        return debug_results

    def calc_metric(self, metric):
        """
        calculate / returns metric field
        :return: set of metric of choice
        """
        if metric == "ones":
            return np.array([1] * self.pareto_front.shape[0])
        elif metric == "crowd_distance":
            return crowd_dist(np.array([w for w in self.pareto_front[:,0]]))
        elif metric == "chc":
            return chc(np.array([w for w in self.pareto_front[:,0]]))
        elif metric == "hvc":
            return self.hvc(np.array([w for w in self.pareto_front[:,0]]))
        else:
            raise AttributeError("metric argument is invalid")

    def calc_initial_pareto_front(self, its):
        """
        calculate the initial pareto front
        :param its: amount of initial parameters
        """


        dominance_flag = -1
        for i in range(its):
            for j in range(self.number_of_parameters):
                if self.best_value.parameters.as_int[j]:
                    self.parameter_current[j] = self.np_random.randint(self.best_value.parameters.minbound[j],
                                                                       self.best_value.parameters.maxbound[j])
                else:
                    self.parameter_current[j] = self.best_value.parameters.minbound[j] + self.parameter_range[
                        j] * self.np_random.rand()  # uniform random

            id, params, model_simulations = self.simulate((range(len(self.parameter_current)), self.parameter_current))
            self.obj_func_current = self.getfitness(simulation=model_simulations, params=self.parameter_current)
            # First value will be used to initialize the values
            if i == 0:
                self.pareto_front = np.vstack(
                    [self.pareto_front[0], np.array([self.obj_func_current.copy(), self.parameter_current.copy() + 0])])
            else:
                (self.pareto_front, dominance_flag) = nd_check(self.pareto_front, self.obj_func_current,
                                                               self.parameter_current.copy())

        self.dominance_flag = dominance_flag


    def calculate_next_s_test(self, previous_x_curr, rep, rep_limit, r):
        """
        Needs to run inside `sample` method. Calculate the next set of parameters based on a given set.
        This is greedy algorithm belonging to the DDS algorithm.

        `probability_neighborhood` is a threshold at which level a parameter is added to neighbourhood calculation.

        Using a normal distribution
        The decision variable

        `dvn_count` counts how many parameter configuration has been exchanged with neighbourhood values.
        If no parameters has been exchanged just one will select and exchanged with it's neighbourhood value.

        :param previous_x_curr: A set of parameters
        :param rep: Position in DDS loop
        :param r: neighbourhood size perturbation parameter
        :return: next parameter set
        """
        amount_params = len(previous_x_curr)
        new_x_curr = previous_x_curr.copy()  # define new_x_curr initially as current (previous_x_curr for greedy)

        randompar = self.np_random.rand(amount_params)

        probability_neighborhood = 1.0 - np.log(rep + 1) / np.log(rep_limit)
        dvn_count = 0  # counter for how many decision variables vary in neighbour

        for j in range(amount_params):
            if randompar[j] < probability_neighborhood:  # then j th DV selected to vary in neighbour
                dvn_count = dvn_count + 1
                new_value = self.dds_generator.neigh_value_mixed(previous_x_curr, r, j, self.min_bound[j],self.max_bound[j])
                new_x_curr[j] = new_value  # change relevant dec var value in x_curr

        if dvn_count == 0:  # no DVs selected at random, so select ONE

            dec_var = np.int(np.ceil(amount_params * self.np_random.rand()))
            new_value = self.dds_generator.neigh_value_mixed(previous_x_curr, r, dec_var - 1,  self.min_bound[dec_var - 1],self.max_bound[dec_var - 1])

            new_x_curr[dec_var - 1] = new_value  # change relevant decision variable value in s_test
        return new_x_curr


def nd_check(nd_set_input, objective_values, parameter_set):
    """
    It is the Non Dominated Solution Check (ND Check)

    Meaning of dominance_flag
    dominance_flag = -1: parameter_set is dominated by pareto front
    dominance_flag =  0: parameter_set is a new non-dominated solution but not dominating
    dominance_flag =  1: parameter_set is a new non-dominated solution and dominating


    :param nd_set_input: Pareto Front
    :param objective_values: objective values
    :param parameter_set: parameter set
    :return: a new pareto front and a value if it was dominated or not (0,1,-1)
    """
    # Algorithm from PADDS Matlab Code

    nd_set = deepcopy(nd_set_input)
    dominance_flag = 0

    # These are simply reshaping problems if we want to loop over arrays but we have a single float given
    objective_values = np.array(objective_values)
    try:
        like_struct_len = objective_values.shape[0]
    except IndexError:
        objective_values = objective_values.reshape((1,))
        like_struct_len = objective_values.shape[0]
    try:
        # TODO delete pareto_high
        pareto_high = nd_set.shape[1]
    except IndexError:
        nd_set = nd_set.reshape(1, nd_set.shape[0])
        pareto_high = nd_set.shape[1]

    i = -1  # solution counter
    while i < nd_set.shape[0] - 1:
        i += 1

        try:
            _ = objective_values < nd_set[i][0]
        except ValueError:
            nd_set[i][0] = np.array([np.inf]*objective_values.shape[0])

        num_eql = np.sum(objective_values == nd_set[i][0])
        num_imp = np.sum(objective_values < nd_set[i][0])
        num_deg = np.sum(objective_values > nd_set[i][0])

        if num_imp == 0 and num_deg > 0:  # parameter_set is dominated
            dominance_flag = -1
            return nd_set, dominance_flag
        elif num_eql == like_struct_len:
            # Objective functions are the same for parameter_set and archived solution i
            # TODO check if this line still works
            nd_set[i][0], nd_set[i][1] = objective_values, parameter_set  # Replace solution i in ND_set with X
            dominance_flag = 0  # X is non - dominated
            return nd_set, dominance_flag
        elif num_imp > 0 and num_deg == 0:  # X dominates ith solution in the ND_set
            nd_set = np.delete(nd_set, i, 0)
            i = i - 1
            dominance_flag = 1

    if nd_set.size == 0:  # that means the array is completely empty
        nd_set = np.array([objective_values, parameter_set])  # Set solution i in ND_set with X
    else:  # If X dominated a portion of solutions in ND_set
        nd_set = np.vstack(
            [nd_set, np.array([objective_values, parameter_set])])  # Add the new solution to the end of ND_set (for later use and comparing!

    return nd_set, dominance_flag


def crowd_dist(points):
    """
    This function calculates the Normalized Crowding Distance for each member
    or "points". Deb book p236
     The structure of PF_set is as follows:
     PF_set = [obj_1, obj_2, ... obj_m, DV_1, DV_2, ..., DV_n]

     e.g. v = np.array([[1,10], [2,9.8], [3,5], [4,4], [8,2], [10,1]]); CDInd = crowd_dist(v)

    :param points: mainly is this a pareto front, but could be any set of data which a crowd distance should be calculated from
    :return: the crowd distance distance
    """

    # Normalize Objective Function Space
    try:  # Python / Numpy interprets arrays sometimes with wrong shape, this is a fix
        length_x = points.shape[1]
    except IndexError:
        points = points.reshape((1, points.shape[0]))
        length_x = points.shape[1]

    max_f = np.nanmax(points, 0)
    min_f = np.nanmin(points, 0)

    levels = (max_f == min_f)
    length_y = points.shape[0]

    indicies = np.array(range(length_x))[levels]
    max_f[indicies] += 1

    MAX_f = np.transpose(max_f.repeat(length_y).reshape((length_x, length_y)))
    MIN_f = np.transpose(min_f.repeat(length_y).reshape((length_x, length_y)))

    points = np.divide(points - MIN_f, MAX_f - MIN_f)

    # resave Length
    length_x = points.shape[1]
    length_y = points.shape[0]

    pointsWithNoNan = points[:, ~np.any(np.isnan(points), axis=0)]
    # Initialization
    zero_column = np.array([[0] * length_y]).reshape((length_y, 1))
    index_column = np.array(range(length_y)).reshape((length_y, 1))
    temp = np.concatenate((pointsWithNoNan, zero_column, index_column), 1)
    ij = temp.shape[1] - 2
    endpointIndx = np.array([0] * 2 * length_x)

    # Main Calculation
    if length_y <= length_x + 1:  # Less than or equal # obj + 1 solutions are non-dominated
        temp[:, ij] = 1  # The crowding distance is 1 for all archived solutions
        return temp[:, ij]
    else:  # More than 2 solutions are non - dominated
        for i in range(length_x):
            #  https://stackoverflow.com/a/22699957/5885054
            temp = temp[temp[:, i].argsort()]
            temp[0, ij] = temp[0, ij] + 2 * (temp[1, i] - temp[0, i])
            temp[length_y - 1, ij] = temp[length_y - 1, ij] + 2 * (temp[length_y - 1, i] - temp[length_y - 2, i])

            for j in range(1, length_y - 1):
                temp[j, ij] = temp[j, ij] + (temp[j + 1, i] - temp[j - 1, i])

            endpointIndx[2 * (i - 1) + 0] = temp[0, -1]
            endpointIndx[2 * (i - 1) + 1] = temp[-1, -1]

    #  Endpoints of Pareto Front
    temp = temp[temp[:, temp.shape[
                            1] - 1].argsort()]  # Sort points based on the last column to restore the original order of points in the archive
    endpointIndx = np.unique(endpointIndx)

    non_endpointIndx = np.array(range(length_y)).reshape((length_y, 1))
    non_endpointIndx = np.delete(non_endpointIndx, endpointIndx, 0)

    non_endpointIndx = non_endpointIndx.reshape((non_endpointIndx.shape[0]))

    Y = points[endpointIndx, :]
    X = points[non_endpointIndx, :]
    IDX = dsearchn(X, Y)  # Identify the closest point in the objective space to each endpoint (dsearchn in Matlab)
    if IDX.size > 0:
        for i in range(endpointIndx.shape[0]):
            temp[endpointIndx[i], ij] = np.nanmax([temp[endpointIndx[i], ij], temp[non_endpointIndx[IDX[
                i]], ij]])  # IF the closest point to the endpoint has a higher CD value, assign that to the endpoint; otherwise leave the CD value of the endpoint unchanged
    return temp[:, ij]


def dsearchn(x, y):
    """
    Implement Octave / Matlab dsearchn without triangulation
    :param x: Search Points in
    :param y: Were points are stored
    :return: indices of points of x which have minimal distance to points of y
    """
    IDX = []
    for line in range(y.shape[0]):
        distances = np.sqrt(np.nansum(np.power(x - y[line, :], 2), axis=1))
        found_min_dist_ind = (np.nanmin(distances, axis=0) == distances)
        length = found_min_dist_ind.shape[0]
        IDX.append(np.array(range(length))[found_min_dist_ind][0])
    return np.array(IDX)


class HVC():
    def __init__(self, *args, **kwargs):
        self.fakerandom =  ('fakerandom' in kwargs and kwargs['fakerandom']) or ('np_random' in kwargs)
        self.has_random_class = ('np_random' in kwargs)
        self.random_class = (self.has_random_class and kwargs['np_random'])
        from deap.tools._hypervolume import hv
        self.hv = hv.hypervolume
        self.h_vol_c = self.hv_wrapper

    def hv_wrapper(self, points):
        ref = np.max(points, axis=0)
        return self.hv(points, ref)

    def _set_np_random(self,f_rand):
        self.random_class = f_rand
        self.has_random_class = True

    def hype_indicator_sampled(self,points, bounds, nrOfSamples):
        try:
            nrP, dim = points.shape
        except ValueError:
            nrP, dim = points.shape[0], 1

        F = np.array([0] * nrP)
        BoxL = np.min(points, 0)

        S = np.dot(self.__rand(nrOfSamples, dim), np.diag(bounds - BoxL)) + np.dot(np.ones([nrOfSamples, dim]), np.diag(BoxL))

        dominated = np.array([0] * nrOfSamples)
        dominated_ind = np.array([0] * nrOfSamples)

        ROWS = np.transpose(np.array([range(nrOfSamples)]))

        for j in range(nrP):
            B = S - np.repeat([points[j, :]], S.shape[0], 0)
            ind = np.sum(B >= 0, 1) == dim
            dominated[ind] += 1
            dominated_ind[ind] = j
            Index = np.where(dominated == 2)
            S = np.delete(S, Index, 0)
            ROWS = np.delete(ROWS, Index, 0)
            dominated = np.delete(dominated, Index, 0)
            dominated_ind = np.delete(dominated_ind, Index, 0)

        Index = np.array(range(S.shape[0]))
        Logical = dominated == 1
        ind = np.transpose(Index[Logical])
        Index = dominated_ind[ind]

        Index = np.sort(Index)

        for j in Index:
            F[j] = F[j] + 1
        F = np.transpose(F) * np.prod(bounds - BoxL) / nrOfSamples
        return F  # transpose??


    def hv_apprx(self,points):
        p_xlen = np.shape(points)[0]
        p_ylen = np.shape(points)[1]
        indexis = np.array(range(p_xlen)) + 1
        temp = np.hstack((points, indexis.reshape(p_xlen, 1)))
        endpointIndx = np.zeros(2 * p_ylen)

        for i in range(p_ylen):
            temp = self.sortrows(temp, i)

            endpointIndx[2 * (i)] = temp[0, -1]
            endpointIndx[2 * (i) + 1] = temp[-1:, -1:]
        endpointIndx = np.int32(np.unique(endpointIndx) - 1)

        nrOfSamples = np.max([10000, 2 * p_xlen])  # Dictates the accuracy of approximation

        HVInf = self.hype_indicator_sampled(points, np.array([1] * p_ylen), nrOfSamples)

        nonZero_Indx = np.where(HVInf > 0)[0]
        Y = points[endpointIndx, :]
        X = points[nonZero_Indx, :]

        IDX = dsearchn(X, Y)

        for i in range(len(endpointIndx)):
            if len(IDX) > 0:
                HVInf[endpointIndx[i]] = HVInf[nonZero_Indx[IDX[i]]]
            else:
                HVInf[endpointIndx[i]] = 1

        return HVInf


    def __rand(self, x, y):
        if self.fakerandom:
            if self.has_random_class:
                return self.random_class.rand(x,y)
            else:
                dim = x * y + 1
                step = 1.0 / dim
                data = np.arange(step, 1, step)[0:x * y]
                if y <= 1:
                    reshaper = [x]
                else:
                    reshaper = [x, y]
                return data.reshape(reshaper)
        else:
            return np.random.rand(x,y)



    def sortrows(self, arr, index):
        """
        https://gist.github.com/stevenvo/e3dad127598842459b68
        :param arr:
        :param index:
        :return:
        """
        return arr[arr[:, index].argsort()]

    def hv_exact(self,points):
        p_xlen = np.shape(points)[0]
        p_ylen = np.shape(points)[1]

        indexis = np.array(range(p_xlen)) + 1

        temp = np.hstack((points, indexis.reshape(p_xlen, 1)))
        endpointIndx = np.zeros(2 * p_ylen)

        for i in range(p_ylen):
            temp = self.sortrows(temp, i)

            endpointIndx[2 * (i)] = temp[0, -1]
            endpointIndx[2 * (i) + 1] = temp[-1:, -1:]

        endpointIndx = np.int32(np.unique(endpointIndx) - 1)

        if len(endpointIndx) == p_xlen:
            return np.ones(p_xlen)

        indexis = np.delete(indexis, endpointIndx)

        totalHV = self.h_vol_c(points)

        HVInf = np.zeros(p_xlen)

        for i in range(len(indexis)):
            y = points
            y = np.delete(y, indexis[i] - 1, 0)
            subhv = self.h_vol_c(y)

            HVInf[indexis[i] - 1] = totalHV - subhv

        non_endpointIndx = np.array(range(p_xlen))
        non_endpointIndx = non_endpointIndx[[i for i in range(p_xlen) if i not in endpointIndx]]

        Y = points[endpointIndx, :]
        X = points[non_endpointIndx, :]
        IDX = dsearchn(X, Y)

        for i in range(len(endpointIndx)):
            if len(IDX) > 0:
                HVInf[endpointIndx[i]] = HVInf[non_endpointIndx[IDX[i]]]
            else:
                HVInf[endpointIndx[i]] = 1

        return HVInf


    def __call__(self, points):
        p_xlen = np.shape(points)[0]
        p_ylen = np.shape(points)[1]

        if p_xlen <= p_ylen + 1:
            return np.array([1] * p_xlen)

        max_f = np.max(points, 0)
        min_f = np.min(points, 0)
        max_f = max_f.reshape(1, p_ylen)
        min_f = min_f.reshape(1, p_ylen)

        ind = max_f == min_f
        max_f[ind] = max_f[ind] + 1

        MAX_f = np.repeat(max_f, p_xlen, 0)
        MIN_f = np.repeat(min_f, p_xlen, 0)

        points = (points - MIN_f) / (MAX_f - MIN_f)

        if p_xlen <= p_ylen + 1:
            return np.array([1] * p_xlen)

        if p_ylen <= 4:
            return self.hv_exact(points)
        elif p_ylen > 4:
            return self.hv_apprx(points)



def chc(points):
    """
    function CHC_metric = CHC(points)
    Comments
    Original written by Masoud Asadzadeh, University of Waterloo, June 03 2011

    This code calls the qhull by SciPy (see also http://www.qhull.org/)

    This function calculates Convex Hull Contribution CHC. See:
    Asadzadeh, M., B. A. Tolson, and D. H. Burn (2014), A new selection metric for multiobjective hydrologic model calibration, doi:10.1002/2013WR014970.
    There are four mutually exclusive sets of points in CH:
    i. Points inside the convex hull
    ii. Vertices of top facet only
    iii. Vertices of bottom facets only
    iv. Vertices in the intersection of top and bottom facets

    CHC is ZERO for points in i and ii. CHC for points iii is calculated as
    their contribution to the volume of the convex hull of set of "points".
    CHC for points iv is calculated as the CHC of closest point in iii.

    e.g. CHC_metric = CHC([1 10; 2 9.8; 3 5; 4 4; 8 2; 10 1])
    Normalize the objective space
    :param points:
    :return:
    """

    max_f = np.max(points, 0)
    min_f = np.min(points, 0)
    p_xlen = np.shape(points)[0]
    p_ylen = np.shape(points)[1]

    max_f = max_f.reshape(1, p_ylen)
    min_f = min_f.reshape(1, p_ylen)
    MAX_f = np.repeat(max_f, p_xlen, 0)
    MIN_f = np.repeat(min_f, p_xlen, 0)

    CHC_metric = np.array([0.0] * p_xlen)

    points = (points - MIN_f) / (MAX_f - MIN_f)

    if p_xlen <= p_ylen + 1:
        return np.array([1] * p_xlen)

    try:
        hull = ConvexHull(points)
    except ValueError:
        hull = None
        return np.array([1.] * np.max(points.shape))

    Totalv = hull.volume
    # hull.vertices
    norm = hull.equations[:, :-1]
    num = hull.nsimplex
    vertices = []

    for s in hull.simplices:
        vertices.append(list(s + 1))
    vertices = np.array(vertices)

    all_CHpts_ind = np.unique(vertices)
    ZEROind = all_CHpts_ind == 0
    all_CHpts_ind[ZEROind] = []

    # Identify points in groups ii, iii, iv as defined above
    top_facets_ind = np.min(norm, 1) >= 0  # facets with outward norm that has only non-negative components

    ii_iv_CHpts_ind = np.unique(vertices[top_facets_ind])  # points on top of CH, i.e. groups ii and iv

    ZEROind = ii_iv_CHpts_ind == 0
    ii_iv_CHpts_ind[ZEROind] = []
    other_facets_ind = np.array(range(norm.shape[0]))  # All facets
    other_facets_ind = np.delete(other_facets_ind, other_facets_ind[top_facets_ind])

    iii_iv_CHpts_ind = np.unique(vertices[other_facets_ind, :])  # points on bottom of CH, i.e. groups iii and iv

    ZEROind = iii_iv_CHpts_ind == 0

    iii_iv_CHpts_ind = np.delete(iii_iv_CHpts_ind, iii_iv_CHpts_ind[ZEROind])

    bor_ind = np.array([y in ii_iv_CHpts_ind for y in iii_iv_CHpts_ind])

    bor_CHpts_ind = iii_iv_CHpts_ind[bor_ind]
    bot_CHpts_ind = iii_iv_CHpts_ind
    bot_CHpts_ind = bot_CHpts_ind[bor_ind == False]  # Remove border points from bottom points

    # When number of bottom points and border points are not enough to form CH
    if bot_CHpts_ind.shape[0] == 0:
        CHC_metric[bot_CHpts_ind - 1] = 1
        CHC_metric[bor_CHpts_ind - 1] = 1
        return CHC_metric

    for i in range(bot_CHpts_ind.shape[0]):
        y = points[all_CHpts_ind - 1]  # Only consider points that are on the vertices of convex hull
        # Meaning that forget the points inside the convex hull
        ind = np.array([j == bot_CHpts_ind[i] for j in all_CHpts_ind])
        y = y[ind == False]
        try:
            convhull = ConvexHull(y)
            Sub_v = convhull.volume

            if Sub_v > Totalv:  # just in case of numerical issues
                CHC_metric[bot_CHpts_ind[i] - 1] = 0
            else:
                CHC_metric[bot_CHpts_ind[i] - 1] = Totalv - Sub_v
        except QhullError:
            # an error occured
            CHC_metric = np.array([0.0] * p_xlen)
            CHC_metric[bot_CHpts_ind - 1] = 1
            CHC_metric[bor_CHpts_ind - 1] = 1
            return CHC_metric

    if np.max(CHC_metric) == 0:  # In case no solution has valid CHC value
        CHC_metric[bot_CHpts_ind - 1] = 1
        CHC_metric[bor_CHpts_ind - 1] = 1

    Y = points[bor_CHpts_ind - 1, :]
    X = points[bot_CHpts_ind - 1, :]
    IDX = dsearchn(X, Y)
    for i in range(bor_CHpts_ind.shape[0]):
        CHC_metric[bor_CHpts_ind[i] - 1] = CHC_metric[bot_CHpts_ind[IDX[i]] - 1]

    return CHC_metric<|MERGE_RESOLUTION|>--- conflicted
+++ resolved
@@ -89,14 +89,11 @@
             self.r = kwargs.pop("r")
         except KeyError:
             self.r = 0.2  # default value
-<<<<<<< HEAD
-        self._return_all_likes=True #alloes multi-objective calibration
-=======
-
+
+        self._return_all_likes=True #allows multi-objective calibration
         kwargs['optimization_direction'] = 'minimize'
         kwargs['algorithm_name'] = 'Pareto Archived Dynamically Dimensioned Search (PADDS) algorithm'
 
->>>>>>> afd996d3
         super(padds, self).__init__(*args, **kwargs)
 
         self.np_random = np.random
