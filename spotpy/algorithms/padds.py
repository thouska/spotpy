import numpy as np
from copy import deepcopy

from spotpy.algorithms.dds import DDSGenerator
from . import _algorithm
from spotpy.parameter import ParameterSet
import copy
from scipy.spatial.qhull import ConvexHull, QhullError

class BestValue(object):
    """
        BestValue holds a parameter set and a best objective value, which is used by the PADDS Algorithm.
        Updates are done within the algorithm
    """

    def __init__(self, para_func, obj_value):
        self.para_func = para_func
        self.parameters = ParameterSet(self.para_func())
        self.best_obj_val = obj_value
        self.best_rep = 0


    def copy(self):
        to_copy = BestValue(self.parameters.copy(), self.best_obj_val)
        to_copy.best_rep = self.best_rep
        return to_copy

    def __str__(self):
        return "BestValue(best_obj_val = " + str(self.best_obj_val) + ", best_rep = " + str(self.best_rep) + ", " \
               + str(self.parameters) + ")"

    def reset_rep(self):
        self.best_rep = 0

    def fix_format(self):
        start_params = ParameterSet(self.para_func())
        start_params.set_by_array([j for j in self.parameters])
        self.parameters = start_params


class padds(_algorithm):
    """
    Implements the Pareto Archived Dynamically Dimensioned Search (short PADDS algorithm) by
    Tolson, B. A. and  Asadzadeh M. (2013)
    https://www.researchgate.net/publication/259982925_Pareto_archived_dynamically_dimensioned_search_with_hypervolume-based_selection_for_multi-objective_optimization

    PADDS using the DDS algorithm with a pareto front included. Two metrics are implemented,
    which is the simple "one" metric and the "crowd distance" metric.
    """

    def __init__(self, *args, **kwargs):
        """
        Input
        ----------
        spot_setup: class
            model: function
                Should be callable with a parameter combination of the parameter-function
                and return an list of simulation results (as long as evaluation list)
            parameter: function
                When called, it should return a random parameter combination. Which can
                be e.g. uniform or Gaussian
            objectivefunction: function
                Should return the objectivefunction for a given list of a model simulation and
                observation.
            evaluation: function
                Should return the true values as return by the model.

        dbname: str
            * Name of the database where parameter, objectivefunction value and simulation results will be saved.

        dbformat: str
            * ram: fast suited for short sampling time. no file will be created and results are saved in an array.
            * csv: A csv file will be created, which you can import afterwards.

        parallel: str
            * seq: Sequentiel sampling (default): Normal iterations on one core of your cpu.
            * mpi: Message Passing Interface: Parallel computing on cluster pcs (recommended for unix os).

        save_sim: boolean
            * True:  Simulation results will be saved
            * False: Simulation results will not be saved
        :param r: neighborhood size perturbation parameter (r) that defines the random perturbation size standard
                  deviation as a fraction of the decision variable range. Default is 0.2.
        :type r: float

        """

        try:
            self.r = kwargs.pop("r")
        except KeyError:
            self.r = 0.2  # default value

        super(padds, self).__init__(*args, **kwargs)

        self.np_random = np.random


        self.best_value = BestValue(self.parameter, None)

        self.dds_generator = DDSGenerator(self.np_random)
        # self.generator_repetitions will be set in `sample` and is needed to generate a
        # generator which sends back actual parameter s_test
        self.generator_repetitions = -1
        self.pareto_front = np.array([])
        self.dominance_flag = -2
        self.obj_func_current = None
        self.parameter_current = None

        # because we have a pareto front we need another save type
        self.like_struct_typ = type([])

    def _set_np_random(self, f_rand):
        self.np_random = f_rand
        if hasattr(self,"hvc"):
            self.hvc._set_np_random(f_rand)
        self.dds_generator.np_random = f_rand

    def roulette_wheel(self, metric):
        cumul_metric = np.cumsum(metric)
        probability = self.np_random.rand() * cumul_metric[-1]
        levels = (cumul_metric >= probability)
        length = cumul_metric.shape[0]
        return np.array(range(length))[levels][0]

    def get_next_x_curr(self):
        """
        Fake a generator to run self.repeat to use multiprocessing
        """
        # We need to shift position and length of the sampling process
        for rep in range(self.generator_repetitions):
            if self.dominance_flag == -1:  # if the last generated solution was dominated
                index = self.roulette_wheel(self.metric)
                self.best_value.parameters, self.best_value.best_obj_val = self.pareto_front[index][1], self.pareto_front[index][0]
            else:  # otherwise use the last generated solution
                self.best_value.parameters, self.best_value.best_obj_val = (self.parameter_current, self.obj_func_current)

            # This line is needed to get an array of data converted into a parameter object
            self.best_value.fix_format()

            yield rep, self.calculate_next_s_test(self.best_value.parameters, rep, self.generator_repetitions, self.r)

    def calculate_initial_parameterset(self, repetitions, initial_objs, initial_params):
        self.obj_func_current = np.array([0.0])
        self.parameter_current = np.array([0.0] * self.number_of_parameters)
        self.parameter_range = self.best_value.parameters.maxbound - self.best_value.parameters.minbound
        self.pareto_front = np.array([[np.array([]), np.array([0] * self.number_of_parameters)]])
        #self.pareto_front = np.array([np.append([np.inf] * self.like_struct_len, [0] * self.number_of_parameters)])

        if(len(initial_objs) != len(initial_params)):
            raise ValueError("User specified 'initial_objs' and 'initial_params' have no equal length")

        if len(initial_objs) == 0:
            initial_iterations = np.int(np.max([5, round(0.005 * repetitions)]))
            self.calc_initial_pareto_front(initial_iterations)
        elif initial_params.shape[1] != self.number_of_parameters:
            raise ValueError("User specified 'initial_params' has not the same length as available parameters")
        else:
            if not (np.all(initial_params <= self.best_value.parameters.maxbound) and np.all(
                    initial_params >= self.best_value.parameters.minbound)):
                raise ValueError("User specified 'initial_params' but the values are not within the parameter range")
            initial_iterations = initial_params.shape[0]

            for i in range(initial_params.shape[0]):
                self.parameter_current = initial_params[i]
                if len(initial_objs[i]) > 0:
                    self.obj_func_current = initial_objs[i]
                else:
                    self.obj_func_current = self.getfitness(simulation=[], params=self.parameter_current)

                if i == 0:  # Initial value
                    self.pareto_front = np.array([[self.obj_func_current, self.parameter_current]])
                    dominance_flag = 1
                else:
                    self.pareto_front, dominance_flag = nd_check(self.pareto_front, self.obj_func_current,
                                                                 self.parameter_current.copy())
                self.dominance_flag = dominance_flag

        return initial_iterations, copy.deepcopy(self.parameter_current)

    def sample(self, repetitions, trials=1, initial_objs=np.array([]), initial_params=np.array([]), metric="ones"):
        # every iteration a map of all relevant values is stored, only for debug purpose.
        # Spotpy will not need this values.
        debug_results = []
        print('Starting the PADDS algotrithm with ' + str(repetitions) + ' repetitions...')
        print('WARNING: THE PADDS algorithm as implemented in SPOTPY is in an beta stage and not ready for production use!')
        self.set_repetiton(repetitions)
        self.number_of_parameters = len(self.best_value.parameters) # number_of_parameters is the amount of parameters

        if metric == "hvc":
            self.hvc = HVC(np_random=self.np_random)
        
        self.min_bound, self.max_bound = self.parameter()['minbound'], self.parameter()['maxbound']

        # Users can define trial runs in within "repetition" times the algorithm will be executed
        for trial in range(trials):
            self.best_value.best_obj_val = 1e-308
            repitionno_best, self.best_value.parameters = self.calculate_initial_parameterset(repetitions, initial_objs, initial_params)

            repetions_left = repetitions - repitionno_best

            # Main Loop of PA-DDS
            self.metric = self.calc_metric(metric)

            # important to set this field `generator_repetitions` so that
            # method `get_next_s_test` can generate exact parameters
            self.generator_repetitions = repetions_left

            for rep, x_curr, simulations in self.repeat(self.get_next_x_curr()):
                self.obj_func_current = self.postprocessing(rep, x_curr, simulations)
                num_imp = np.sum(self.obj_func_current <= self.best_value.best_obj_val)
                num_deg = np.sum(self.obj_func_current > self.best_value.best_obj_val)

                if num_imp == 0 and num_deg > 0:
                    self.dominance_flag = -1  # New solution is dominated by its parents
                else:  # Do dominance check only if new solution is not dominated by its parent
                    self.pareto_front, self.dominance_flag = nd_check(self.pareto_front, self.obj_func_current, x_curr.copy())
                    if self.dominance_flag != -1:  # means, that new parameter set is a new non-dominated solution
                        self.metric = self.calc_metric(metric)
                self.parameter_current = x_curr
                # update the new status structure
                self.status.params_max, self.status.params_min = self.parameter_current, self.parameter_current

            print('Best solution found has obj function value of ' + str(self.best_value.best_obj_val) + ' at '
                  + str(repitionno_best) + '\n\n')
            debug_results.append({"sbest": self.best_value.parameters , "objfunc_val": self.best_value.best_obj_val})

        self.final_call()
        return debug_results

    def calc_metric(self, metric):
        """
        calculate / returns metric field
        :return: set of metric of choice
        """
        if metric == "ones":
            return np.array([1] * self.pareto_front.shape[0])
        elif metric == "crowd_distance":
            return crowd_dist(np.array([w for w in self.pareto_front[:,0]]))
        elif metric == "chc":
            return chc(np.array([w for w in self.pareto_front[:,0]]))
        elif metric == "hvc":
            return self.hvc(np.array([w for w in self.pareto_front[:,0]]))
        else:
            raise AttributeError("metric argument is invalid")

    def calc_initial_pareto_front(self, its):
        """
        calculate the initial pareto front
        :param its: amount of initial parameters
        """


        dominance_flag = -1
        for i in range(its):
            for j in range(self.number_of_parameters):
                if self.best_value.parameters.as_int[j]:
                    self.parameter_current[j] = self.np_random.randint(self.best_value.parameters.minbound[j],
                                                                       self.best_value.parameters.maxbound[j])
                else:
                    self.parameter_current[j] = self.best_value.parameters.minbound[j] + self.parameter_range[
                        j] * self.np_random.rand()  # uniform random

            id, params, model_simulations = self.simulate((range(len(self.parameter_current)), self.parameter_current))
            self.obj_func_current = self.getfitness(simulation=model_simulations, params=self.parameter_current)
            # First value will be used to initialize the values
            if i == 0:
                self.pareto_front = np.vstack(
                    [self.pareto_front[0], np.array([self.obj_func_current.copy(), self.parameter_current.copy() + 0])])
            else:
                (self.pareto_front, dominance_flag) = nd_check(self.pareto_front, self.obj_func_current,
                                                               self.parameter_current.copy())

        self.dominance_flag = dominance_flag


    def calculate_next_s_test(self, previous_x_curr, rep, rep_limit, r):
        """
        Needs to run inside `sample` method. Calculate the next set of parameters based on a given set.
        This is greedy algorithm belonging to the DDS algorithm.

        `probability_neighborhood` is a threshold at which level a parameter is added to neighbourhood calculation.

        Using a normal distribution
        The decision variable

        `dvn_count` counts how many parameter configuration has been exchanged with neighbourhood values.
        If no parameters has been exchanged just one will select and exchanged with it's neighbourhood value.

        :param previous_x_curr: A set of parameters
        :param rep: Position in DDS loop
        :param r: neighbourhood size perturbation parameter
        :return: next parameter set
        """
        amount_params = len(previous_x_curr)
        new_x_curr = previous_x_curr.copy()  # define new_x_curr initially as current (previous_x_curr for greedy)

        randompar = self.np_random.rand(amount_params)

        probability_neighborhood = 1.0 - np.log(rep + 1) / np.log(rep_limit)
        dvn_count = 0  # counter for how many decision variables vary in neighbour

        for j in range(amount_params):
            if randompar[j] < probability_neighborhood:  # then j th DV selected to vary in neighbour
                dvn_count = dvn_count + 1
                new_value = self.dds_generator.neigh_value_mixed(previous_x_curr, r, j, self.min_bound[j],self.max_bound[j])
                new_x_curr[j] = new_value  # change relevant dec var value in x_curr

        if dvn_count == 0:  # no DVs selected at random, so select ONE
<<<<<<< HEAD
            dec_var = np.int(np.ceil(amount_params * self.np_random.rand())) - 1
            new_value = self.dds_generator.neigh_value_mixed(previous_x_curr, r, dec_var, self.min_bound[dec_var],
                                                             self.max_bound[dec_var])
            new_x_curr[dec_var] = new_value  # change relevant decision variable value in s_test
=======
            dec_var = np.int(np.ceil(amount_params * self.np_random.rand()))
            new_value = self.dds_generator.neigh_value_mixed(previous_x_curr, r, dec_var - 1,  self.min_bound[dec_var - 1],self.max_bound[dec_var - 1])

            new_x_curr[dec_var - 1] = new_value  # change relevant decision variable value in s_test

>>>>>>> 309e8d96
        return new_x_curr


def nd_check(nd_set_input, objective_values, parameter_set):
    """
    It is the Non Dominated Solution Check (ND Check)

    Meaning of dominance_flag
    dominance_flag = -1: parameter_set is dominated by pareto front
    dominance_flag =  0: parameter_set is a new non-dominated solution but not dominating
    dominance_flag =  1: parameter_set is a new non-dominated solution and dominating


    :param nd_set_input: Pareto Front
    :param objective_values: objective values
    :param parameter_set: parameter set
    :return: a new pareto front and a value if it was dominated or not (0,1,-1)
    """
    # Algorithm from PADDS Matlab Code

    nd_set = deepcopy(nd_set_input)
    dominance_flag = 0

    # These are simply reshaping problems if we want to loop over arrays but we have a single float given
    try:
        like_struct_len = objective_values.shape[0]
    except IndexError:
        objective_values = objective_values.reshape((1,))
        like_struct_len = objective_values.shape[0]
    try:
        # TODO delete pareto_high
        pareto_high = nd_set.shape[1]
    except IndexError:
        nd_set = nd_set.reshape(1, nd_set.shape[0])
        pareto_high = nd_set.shape[1]

    i = -1  # solution counter
    while i < nd_set.shape[0] - 1:
        i += 1

        try:
            _ = objective_values < nd_set[i][0]
        except ValueError:
            nd_set[i][0] = np.array([np.inf]*objective_values.shape[0])

        num_eql = np.sum(objective_values == nd_set[i][0])
        num_imp = np.sum(objective_values < nd_set[i][0])
        num_deg = np.sum(objective_values > nd_set[i][0])

        if num_imp == 0 and num_deg > 0:  # parameter_set is dominated
            dominance_flag = -1
            return nd_set, dominance_flag
        elif num_eql == like_struct_len:
            # Objective functions are the same for parameter_set and archived solution i
            # TODO check if this line still works
            nd_set[i][0], nd_set[i][1] = objective_values, parameter_set  # Replace solution i in ND_set with X
            dominance_flag = 0  # X is non - dominated
            return nd_set, dominance_flag
        elif num_imp > 0 and num_deg == 0:  # X dominates ith solution in the ND_set
            nd_set = np.delete(nd_set, i, 0)
            i = i - 1
            dominance_flag = 1

    if nd_set.size == 0:  # that means the array is completely empty
        nd_set = np.array([objective_values, parameter_set])  # Set solution i in ND_set with X
    else:  # If X dominated a portion of solutions in ND_set
        nd_set = np.vstack(
            [nd_set, np.array([objective_values, parameter_set])])  # Add the new solution to the end of ND_set (for later use and comparing!

    return nd_set, dominance_flag


def crowd_dist(points):
    """
    This function calculates the Normalized Crowding Distance for each member
    or "points". Deb book p236
     The structure of PF_set is as follows:
     PF_set = [obj_1, obj_2, ... obj_m, DV_1, DV_2, ..., DV_n]

     e.g. v = np.array([[1,10], [2,9.8], [3,5], [4,4], [8,2], [10,1]]); CDInd = crowd_dist(v)

    :param points: mainly is this a pareto front, but could be any set of data which a crowd distance should be calculated from
    :return: the crowd distance distance
    """

    # Normalize Objective Function Space
    try:  # Python / Numpy interprets arrays sometimes with wrong shape, this is a fix
        length_x = points.shape[1]
    except IndexError:
        points = points.reshape((1, points.shape[0]))
        length_x = points.shape[1]

    max_f = np.nanmax(points, 0)
    min_f = np.nanmin(points, 0)

    levels = (max_f == min_f)
    length_y = points.shape[0]

    indicies = np.array(range(length_x))[levels]
    max_f[indicies] += 1

    MAX_f = np.transpose(max_f.repeat(length_y).reshape((length_x, length_y)))
    MIN_f = np.transpose(min_f.repeat(length_y).reshape((length_x, length_y)))

    points = np.divide(points - MIN_f, MAX_f - MIN_f)

    # resave Length
    length_x = points.shape[1]
    length_y = points.shape[0]

    pointsWithNoNan = points[:, ~np.any(np.isnan(points), axis=0)]
    # Initialization
    zero_column = np.array([[0] * length_y]).reshape((length_y, 1))
    index_column = np.array(range(length_y)).reshape((length_y, 1))
    temp = np.concatenate((pointsWithNoNan, zero_column, index_column), 1)
    ij = temp.shape[1] - 2
    endpointIndx = np.array([0] * 2 * length_x)

    # Main Calculation
    if length_y <= length_x + 1:  # Less than or equal # obj + 1 solutions are non-dominated
        temp[:, ij] = 1  # The crowding distance is 1 for all archived solutions
        return temp[:, ij]
    else:  # More than 2 solutions are non - dominated
        for i in range(length_x):
            #  https://stackoverflow.com/a/22699957/5885054
            temp = temp[temp[:, i].argsort()]
            temp[0, ij] = temp[0, ij] + 2 * (temp[1, i] - temp[0, i])
            temp[length_y - 1, ij] = temp[length_y - 1, ij] + 2 * (temp[length_y - 1, i] - temp[length_y - 2, i])

            for j in range(1, length_y - 1):
                temp[j, ij] = temp[j, ij] + (temp[j + 1, i] - temp[j - 1, i])

            endpointIndx[2 * (i - 1) + 0] = temp[0, -1]
            endpointIndx[2 * (i - 1) + 1] = temp[-1, -1]

    #  Endpoints of Pareto Front
    temp = temp[temp[:, temp.shape[
                            1] - 1].argsort()]  # Sort points based on the last column to restore the original order of points in the archive
    endpointIndx = np.unique(endpointIndx)

    non_endpointIndx = np.array(range(length_y)).reshape((length_y, 1))
    non_endpointIndx = np.delete(non_endpointIndx, endpointIndx, 0)

    non_endpointIndx = non_endpointIndx.reshape((non_endpointIndx.shape[0]))

    Y = points[endpointIndx, :]
    X = points[non_endpointIndx, :]
    IDX = dsearchn(X, Y)  # Identify the closest point in the objective space to each endpoint (dsearchn in Matlab)
    if IDX.size > 0:
        for i in range(endpointIndx.shape[0]):
            temp[endpointIndx[i], ij] = np.nanmax([temp[endpointIndx[i], ij], temp[non_endpointIndx[IDX[
                i]], ij]])  # IF the closest point to the endpoint has a higher CD value, assign that to the endpoint; otherwise leave the CD value of the endpoint unchanged
    return temp[:, ij]


def dsearchn(x, y):
    """
    Implement Octave / Matlab dsearchn without triangulation
    :param x: Search Points in
    :param y: Were points are stored
    :return: indices of points of x which have minimal distance to points of y
    """
    IDX = []
    for line in range(y.shape[0]):
        distances = np.sqrt(np.nansum(np.power(x - y[line, :], 2), axis=1))
        found_min_dist_ind = (np.nanmin(distances, axis=0) == distances)
        length = found_min_dist_ind.shape[0]
        IDX.append(np.array(range(length))[found_min_dist_ind][0])
    return np.array(IDX)


class HVC():
    def __init__(self, *args, **kwargs):
        self.fakerandom =  ('fakerandom' in kwargs and kwargs['fakerandom']) or ('np_random' in kwargs)
        self.has_random_class = ('np_random' in kwargs)
        self.random_class = (self.has_random_class and kwargs['np_random'])
        from deap.tools._hypervolume import hv
        self.hv = hv.hypervolume
        self.h_vol_c = self.hv_wrapper

    def hv_wrapper(self, points):
        ref = np.max(points, axis=0)
        return self.hv(points, ref)

    def _set_np_random(self,f_rand):
        self.random_class = f_rand
        self.has_random_class = True

    def hype_indicator_sampled(self,points, bounds, nrOfSamples):
        try:
            nrP, dim = points.shape
        except ValueError:
            nrP, dim = points.shape[0], 1

        F = np.array([0] * nrP)
        BoxL = np.min(points, 0)

        S = np.dot(self.__rand(nrOfSamples, dim), np.diag(bounds - BoxL)) + np.dot(np.ones([nrOfSamples, dim]), np.diag(BoxL))

        dominated = np.array([0] * nrOfSamples)
        dominated_ind = np.array([0] * nrOfSamples)

        ROWS = np.transpose(np.array([range(nrOfSamples)]))

        for j in range(nrP):
            B = S - np.repeat([points[j, :]], S.shape[0], 0)
            ind = np.sum(B >= 0, 1) == dim
            dominated[ind] += 1
            dominated_ind[ind] = j
            Index = np.where(dominated == 2)
            S = np.delete(S, Index, 0)
            ROWS = np.delete(ROWS, Index, 0)
            dominated = np.delete(dominated, Index, 0)
            dominated_ind = np.delete(dominated_ind, Index, 0)

        Index = np.array(range(S.shape[0]))
        Logical = dominated == 1
        ind = np.transpose(Index[Logical])
        Index = dominated_ind[ind]

        Index = np.sort(Index)

        for j in Index:
            F[j] = F[j] + 1
        F = np.transpose(F) * np.prod(bounds - BoxL) / nrOfSamples
        return F  # transpose??


    def hv_apprx(self,points):
        p_xlen = np.shape(points)[0]
        p_ylen = np.shape(points)[1]
        indexis = np.array(range(p_xlen)) + 1
        temp = np.hstack((points, indexis.reshape(p_xlen, 1)))
        endpointIndx = np.zeros(2 * p_ylen)

        for i in range(p_ylen):
            temp = self.sortrows(temp, i)

            endpointIndx[2 * (i)] = temp[0, -1]
            endpointIndx[2 * (i) + 1] = temp[-1:, -1:]
        endpointIndx = np.int32(np.unique(endpointIndx) - 1)

        nrOfSamples = np.max([10000, 2 * p_xlen])  # Dictates the accuracy of approximation

        HVInf = self.hype_indicator_sampled(points, np.array([1] * p_ylen), nrOfSamples)

        nonZero_Indx = np.where(HVInf > 0)[0]
        Y = points[endpointIndx, :]
        X = points[nonZero_Indx, :]

        IDX = dsearchn(X, Y)

        for i in range(len(endpointIndx)):
            if len(IDX) > 0:
                HVInf[endpointIndx[i]] = HVInf[nonZero_Indx[IDX[i]]]
            else:
                HVInf[endpointIndx[i]] = 1

        return HVInf


    def __rand(self, x, y):
        if self.fakerandom:
            if self.has_random_class:
                return self.random_class.rand(x,y)
            else:
                dim = x * y + 1
                step = 1.0 / dim
                data = np.arange(step, 1, step)[0:x * y]
                if y <= 1:
                    reshaper = [x]
                else:
                    reshaper = [x, y]
                return data.reshape(reshaper)
        else:
            return np.random.rand(x,y)



    def sortrows(self, arr, index):
        """
        https://gist.github.com/stevenvo/e3dad127598842459b68
        :param arr:
        :param index:
        :return:
        """
        return arr[arr[:, index].argsort()]

    def hv_exact(self,points):
        p_xlen = np.shape(points)[0]
        p_ylen = np.shape(points)[1]

        indexis = np.array(range(p_xlen)) + 1

        temp = np.hstack((points, indexis.reshape(p_xlen, 1)))
        endpointIndx = np.zeros(2 * p_ylen)

        for i in range(p_ylen):
            temp = self.sortrows(temp, i)

            endpointIndx[2 * (i)] = temp[0, -1]
            endpointIndx[2 * (i) + 1] = temp[-1:, -1:]

        endpointIndx = np.int32(np.unique(endpointIndx) - 1)

        if len(endpointIndx) == p_xlen:
            return np.ones(p_xlen)

        indexis = np.delete(indexis, endpointIndx)

        totalHV = self.h_vol_c(points)

        HVInf = np.zeros(p_xlen)

        for i in range(len(indexis)):
            y = points
            y = np.delete(y, indexis[i] - 1, 0)
            subhv = self.h_vol_c(y)

            HVInf[indexis[i] - 1] = totalHV - subhv

        non_endpointIndx = np.array(range(p_xlen))
        non_endpointIndx = non_endpointIndx[[i for i in range(p_xlen) if i not in endpointIndx]]

        Y = points[endpointIndx, :]
        X = points[non_endpointIndx, :]
        IDX = dsearchn(X, Y)

        for i in range(len(endpointIndx)):
            if len(IDX) > 0:
                HVInf[endpointIndx[i]] = HVInf[non_endpointIndx[IDX[i]]]
            else:
                HVInf[endpointIndx[i]] = 1

        return HVInf


    def __call__(self, points):
        p_xlen = np.shape(points)[0]
        p_ylen = np.shape(points)[1]

        if p_xlen <= p_ylen + 1:
            return np.array([1] * p_xlen)

        max_f = np.max(points, 0)
        min_f = np.min(points, 0)
        max_f = max_f.reshape(1, p_ylen)
        min_f = min_f.reshape(1, p_ylen)

        ind = max_f == min_f
        max_f[ind] = max_f[ind] + 1

        MAX_f = np.repeat(max_f, p_xlen, 0)
        MIN_f = np.repeat(min_f, p_xlen, 0)

        points = (points - MIN_f) / (MAX_f - MIN_f)

        if p_xlen <= p_ylen + 1:
            return np.array([1] * p_xlen)

        if p_ylen <= 4:
            return self.hv_exact(points)
        elif p_ylen > 4:
            return self.hv_apprx(points)



def chc(points):
    """
    function CHC_metric = CHC(points)
    Comments
    Original written by Masoud Asadzadeh, University of Waterloo, June 03 2011

    This code calls the qhull by SciPy (see also http://www.qhull.org/)

    This function calculates Convex Hull Contribution CHC. See:
    Asadzadeh, M., B. A. Tolson, and D. H. Burn (2014), A new selection metric for multiobjective hydrologic model calibration, doi:10.1002/2013WR014970.
    There are four mutually exclusive sets of points in CH:
    i. Points inside the convex hull
    ii. Vertices of top facet only
    iii. Vertices of bottom facets only
    iv. Vertices in the intersection of top and bottom facets

    CHC is ZERO for points in i and ii. CHC for points iii is calculated as
    their contribution to the volume of the convex hull of set of "points".
    CHC for points iv is calculated as the CHC of closest point in iii.

    e.g. CHC_metric = CHC([1 10; 2 9.8; 3 5; 4 4; 8 2; 10 1])
    Normalize the objective space
    :param points:
    :return:
    """

    max_f = np.max(points, 0)
    min_f = np.min(points, 0)
    p_xlen = np.shape(points)[0]
    p_ylen = np.shape(points)[1]

    max_f = max_f.reshape(1, p_ylen)
    min_f = min_f.reshape(1, p_ylen)
    MAX_f = np.repeat(max_f, p_xlen, 0)
    MIN_f = np.repeat(min_f, p_xlen, 0)

    CHC_metric = np.array([0.0] * p_xlen)

    points = (points - MIN_f) / (MAX_f - MIN_f)

    if p_xlen <= p_ylen + 1:
        return np.array([1] * p_xlen)

    try:
        hull = ConvexHull(points)
    except ValueError:
        hull = None
        return np.array([1.] * np.max(points.shape))

    Totalv = hull.volume
    # hull.vertices
    norm = hull.equations[:, :-1]
    num = hull.nsimplex
    vertices = []

    for s in hull.simplices:
        vertices.append(list(s + 1))
    vertices = np.array(vertices)

    all_CHpts_ind = np.unique(vertices)
    ZEROind = all_CHpts_ind == 0
    all_CHpts_ind[ZEROind] = []

    # Identify points in groups ii, iii, iv as defined above
    top_facets_ind = np.min(norm, 1) >= 0  # facets with outward norm that has only non-negative components

    ii_iv_CHpts_ind = np.unique(vertices[top_facets_ind])  # points on top of CH, i.e. groups ii and iv

    ZEROind = ii_iv_CHpts_ind == 0
    ii_iv_CHpts_ind[ZEROind] = []
    other_facets_ind = np.array(range(norm.shape[0]))  # All facets
    other_facets_ind = np.delete(other_facets_ind, other_facets_ind[top_facets_ind])

    iii_iv_CHpts_ind = np.unique(vertices[other_facets_ind, :])  # points on bottom of CH, i.e. groups iii and iv

    ZEROind = iii_iv_CHpts_ind == 0

    iii_iv_CHpts_ind = np.delete(iii_iv_CHpts_ind, iii_iv_CHpts_ind[ZEROind])

    bor_ind = np.array([y in ii_iv_CHpts_ind for y in iii_iv_CHpts_ind])

    bor_CHpts_ind = iii_iv_CHpts_ind[bor_ind]
    bot_CHpts_ind = iii_iv_CHpts_ind
    bot_CHpts_ind = bot_CHpts_ind[bor_ind == False]  # Remove border points from bottom points

    # When number of bottom points and border points are not enough to form CH
    if bot_CHpts_ind.shape[0] == 0:
        CHC_metric[bot_CHpts_ind - 1] = 1
        CHC_metric[bor_CHpts_ind - 1] = 1
        return CHC_metric

    for i in range(bot_CHpts_ind.shape[0]):
        y = points[all_CHpts_ind - 1]  # Only consider points that are on the vertices of convex hull
        # Meaning that forget the points inside the convex hull
        ind = np.array([j == bot_CHpts_ind[i] for j in all_CHpts_ind])
        y = y[ind == False]
        try:
            convhull = ConvexHull(y)
            Sub_v = convhull.volume

            if Sub_v > Totalv:  # just in case of numerical issues
                CHC_metric[bot_CHpts_ind[i] - 1] = 0
            else:
                CHC_metric[bot_CHpts_ind[i] - 1] = Totalv - Sub_v
        except QhullError:
            # an error occured
            CHC_metric = np.array([0.0] * p_xlen)
            CHC_metric[bot_CHpts_ind - 1] = 1
            CHC_metric[bor_CHpts_ind - 1] = 1
            return CHC_metric

    if np.max(CHC_metric) == 0:  # In case no solution has valid CHC value
        CHC_metric[bot_CHpts_ind - 1] = 1
        CHC_metric[bor_CHpts_ind - 1] = 1

    Y = points[bor_CHpts_ind - 1, :]
    X = points[bot_CHpts_ind - 1, :]
    IDX = dsearchn(X, Y)
    for i in range(bor_CHpts_ind.shape[0]):
        CHC_metric[bor_CHpts_ind[i] - 1] = CHC_metric[bot_CHpts_ind[IDX[i]] - 1]

    return CHC_metric<|MERGE_RESOLUTION|>--- conflicted
+++ resolved
@@ -306,18 +306,11 @@
                 new_x_curr[j] = new_value  # change relevant dec var value in x_curr
 
         if dvn_count == 0:  # no DVs selected at random, so select ONE
-<<<<<<< HEAD
-            dec_var = np.int(np.ceil(amount_params * self.np_random.rand())) - 1
-            new_value = self.dds_generator.neigh_value_mixed(previous_x_curr, r, dec_var, self.min_bound[dec_var],
-                                                             self.max_bound[dec_var])
-            new_x_curr[dec_var] = new_value  # change relevant decision variable value in s_test
-=======
+
             dec_var = np.int(np.ceil(amount_params * self.np_random.rand()))
             new_value = self.dds_generator.neigh_value_mixed(previous_x_curr, r, dec_var - 1,  self.min_bound[dec_var - 1],self.max_bound[dec_var - 1])
 
             new_x_curr[dec_var - 1] = new_value  # change relevant decision variable value in s_test
-
->>>>>>> 309e8d96
         return new_x_curr
 
 
