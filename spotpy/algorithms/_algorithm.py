# -*- coding: utf-8 -*-
'''
Copyright (c) 2015 by Tobias Houska

This file is part of Statistical Parameter Estimation Tool (SPOTPY).

:author: Tobias Houska

This class holds the standards for every algorithm.
'''
from __future__ import absolute_import
from __future__ import division
from __future__ import print_function
from __future__ import unicode_literals

from spotpy import database, objectivefunctions
from spotpy import parameter
import numpy as np
import time
import os


class _RunStatistic(object):
    """
    this class checks for each run if the objectivefunction got better and holds the 
    best parameter set.
    Every _algorithm has an object of this class as status.
    Usage:
    status = _RunStatistic()
    status(rep,like,params)

    """

    def __init__(self):
        self.rep = 0
        self.params = None
        self.objectivefunction = -1e308
        self.bestrep = 0
        self.starttime = time.time()
        self.last_print = time.time()
        
        self.repetitions = None

    def __call__(self, rep, objectivefunction, params):
        self.curparmeterset = params
        self.rep+=1
        if type(objectivefunction) == type([]):
            if objectivefunction[0] > self.objectivefunction:
                # Show only the first best objectivefunction when working with
                # more than one objectivefunction
                self.objectivefunction = objectivefunction[0]
                self.params = params
                self.bestrep = self.rep
        else:
            if objectivefunction > self.objectivefunction:
                self.params = params
                self.objectivefunction = objectivefunction
                self.bestrep = self.rep
        self.print_status()

    def print_status(self):
        # get str showing approximate timeleft to end of simulation in H, M, S
        acttime = time.time()
        # Refresh progressbar every two second
        if acttime - self.last_print >= 2:
            avg_time_per_run = (acttime - self.starttime) / (self.rep + 1)
            timestr = time.strftime("%H:%M:%S", time.gmtime(round(avg_time_per_run * (self.repetitions - (self.rep + 1)))))
                    
            text = '%i of %i (best like=%g) est. time remaining: %s' % (self.rep, self.repetitions,
                                                                        self.objectivefunction, timestr)
            print(text)
            self.last_print = time.time()
        
    def __repr__(self):
        return 'Best objectivefunction: %g' % self.objectivefunction


class _algorithm(object):
    """
    Implements an algorithm.

    Input
    ----------
    spot_setup: class
        model: function 
            Should be callable with a parameter combination of the parameter-function 
            and return an list of simulation results (as long as evaluation list)
        parameter: function
            When called, it should return a random parameter combination. Which can 
            be e.g. uniform or Gaussian
        objectivefunction: function 
            Should return the objectivefunction for a given list of a model simulation and 
            observation.
        evaluation: function
            Should return the true values as return by the model.

    dbname: str
        Name of the database where parameter, objectivefunction value and simulation 
        results will be saved.
    dbformat: str
         ram: fast suited for short sampling time. no file will be created and results are saved in an array.
        csv: A csv file will be created, which you can import afterwards.        
    parallel: str
        seq: Sequentiel sampling (default): Normal iterations on one core of your cpu.
        mpc: Multi processing: Iterations on all available cores on your (single) pc
        mpi: Message Passing Interface: Parallel computing on high performance computing clusters, py4mpi needs to be installed

    alt_objfun: str or None, default: 'rmse'
        alternative objectivefunction to be used for algorithm
        * None: the objfun defined in spot_setup.objectivefunction is used
        * any str: if str is found in spotpy.objectivefunctions, 
            this objectivefunction is used, else falls back to None 
            e.g.: 'log_p', 'rmse', 'bias', 'kge' etc.

    """

    def __init__(self, spot_setup, dbname=None, dbformat=None, dbinit=True,
                 parallel='seq', save_sim=True, alt_objfun=None, breakpoint=None, backup_every_rep=100):

        # Initialize the user defined setup class
        self.setup = spot_setup
        self.model = self.setup.simulation
        # Philipp: Changed from Tobi's version, now we are using both new class defined parameters
        # as well as the parameters function. The new method get_parameters
        # can deal with a missing parameters function
        #
        # For me (Philipp) it is totally unclear why all the samplers should call this function
        # again and again instead of
        # TODO: just storing a definite list of parameter objects here
        self.parameter = self.get_parameters
        self.parnames = self.parameter()['name']

        # Create a type to hold the parameter values using a namedtuple
        self.partype = parameter.get_namedtuple_from_paramnames(
            self.setup, self.parnames)

        # use alt_objfun if alt_objfun is defined in objectivefunctions,
        # else self.setup.objectivefunction
        self.objectivefunction = getattr(
            objectivefunctions, alt_objfun or '', None) or self.setup.objectivefunction
        self.evaluation = self.setup.evaluation()
        self.save_sim = save_sim
        self.dbname = dbname
        self.dbformat = dbformat
        self.breakpoint = breakpoint
        self.backup_every_rep = backup_every_rep
        self.dbinit = dbinit
        
        if breakpoint == 'read' or breakpoint == 'readandwrite':
            print('Reading backupfile')
            self.dbinit = False
<<<<<<< HEAD
            self.breakdata = self.readbreakdata(self.dbname)
=======
            self.breakdata = self.read_breakdata(self.dbname)
        #self.initialize_database()
>>>>>>> d1ae4482

        # Now a repeater (ForEach-object) is loaded
        # A repeater is a convinent wrapper to repeat tasks
        # We have the same interface for sequential and for parallel tasks
        if parallel == 'seq':
            from spotpy.parallel.sequential import ForEach
        elif parallel == 'mpi':
            from spotpy.parallel.mpi import ForEach
        elif parallel == 'mpc':
            print('Multiprocessing is in still testing phase and may result in errors')
            from spotpy.parallel.mproc import ForEach
        else:
            raise ValueError(
                "'%s' is not a valid keyword for parallel processing" % parallel)

        # This is the repeater for the model runs. The simulate method does the work
        # If you need different tasks, the repeater can be pushed into a "phase" using the
        # setphase function. The simulate method can check the current phase and dispatch work
        # to other functions. This is introduced for sceua to differentiate between burn in and
        # the normal work on the chains
        self.repeat = ForEach(self.simulate)

        # In MPI, this command will do nothing on the master process
        # but the worker processes are going to wait for jobs.
        # Hence the workers will only receive parameters for the
        # simulate function, new calculation phases and the termination
        self.repeat.start()
        self.status = _RunStatistic()

    def get_parameters(self):
        """
        Returns the parameter array from the setup      
        """

        # Put the parameter arrays as needed here, they will be merged at the end of this
        # function
        param_arrays = []
        # Get parameters defined with the setup class
        param_arrays.append(
            parameter.generate( # generate creates the array as defined in the setup API
                # gets parameters defined in the setup class, see function docstring
                parameter.get_parameters_from_class(
                    type(self.setup)
                )
            )
        )

        # object parameters, the old school way to create parameters
        if hasattr(self.setup, 'parameters'):
            if callable(self.setup.parameters):
                # parameters is a function, as defined in the setup API up to at least spotpy version 1.3.13
                param_arrays.append(self.setup.parameters())
            else:
                # parameters is not callable, assume a list of parameter objects.
                # Generate the parameters array from it and append it to our list
                param_arrays.append(parameter.generate(self.setup.parameters))


        # Return the class and the object parameters together
        return np.concatenate(param_arrays)

    def set_repetiton(self, repetitions):
        self.status.repetitions = repetitions
        
    def final_call(self):
        self.repeat.terminate()
        try:
            self.datawriter.finalize()
        except AttributeError:  # Happens if no database was assigned
            pass
        print('End of sampling')
        text = 'Best run at %i of %i (best like=%g) with parameter set:' % (
            self.status.bestrep, self.status.repetitions, self.status.objectivefunction)
        print(text)
        print(self.status.params)
        text = 'Duration:' + str(round((time.time() - self.status.starttime), 2)) + ' s'
        print(text)
    
    def save(self, like, randompar, simulations, chains=1):
        # Initialize the database if no run was performed so far
        if self.dbformat and self.status.rep == 0:
            print('Initialize database...')
            writerclass = getattr(database, self.dbformat)
            
            self.datawriter = writerclass(
                self.dbname, self.parnames, like, randompar, simulations, save_sim=self.save_sim, 
                dbinit=self.dbinit)
        else:
            self.datawriter.save(like, randompar, simulations, chains=chains)

    def read_breakdata(self, dbname):
        ''' Read data from a pickle file if a breakpoint is set.
            Reason: In case of incomplete optimizations, old data can be restored. 
        '''
        import pickle
<<<<<<< HEAD
        with open(dbname+'.break', 'rb') as breakfile:
            work, r, icall, gnrg = pickle.load(breakfile)
        return work, r, icall, gnrg
=======
        #import pprint
        with open(dbname+'.break', 'rb') as csvfile:
            return pickle.load(csvfile)
#            pprint.pprint(work)
#            pprint.pprint(r)
#            pprint.pprint(icall)
#            pprint.pprint(gnrg)
            # icall = 1000 #TODO:Just for testing purpose
>>>>>>> d1ae4482

    def write_breakdata(self, dbname, work):
        ''' Write data to a pickle file if a breakpoint has been set.
        '''
        import pickle
        with open(str(dbname)+'.break', 'wb') as csvfile:
            pickle.dump(work, csvfile)

    def getdata(self):
        if self.dbformat == 'ram':
            return self.datawriter.data
        if self.dbformat == 'csv':
            return np.genfromtxt(self.dbname + '.csv', delimiter=',', names=True)[1:]
        if self.dbformat == 'sql':
            return self.datawriter.getdata
        if self.dbformat == 'noData':
            return self.datawriter.getdata

    def postprocessing(self, rep, randompar, simulation, chains=1, save=True, negativlike=False):
        like = self.getfitness(simulation=simulation, params=randompar)
        # Save everything in the database, if save is True
        # This is needed as some algorithms just want to know the fitness,
        # before they actually save the run in a database (e.g. sce-ua)
        if save is True:
            if negativlike is True:
                self.save(-like, randompar, simulations=simulation, chains=chains)              
                self.status(rep, -like, randompar)
            else:
                self.save(like, randompar, simulations=simulation, chains=chains)
                self.status(rep, like, randompar)
        if type(like)==type([]):
            return like[0]
        else:        
            return like
    
    
    def getfitness(self, simulation, params):
        """
        Calls the user defined spot_setup objectivefunction
        """
        try:
            #print('Using parameters in fitness function')
            return self.objectivefunction(evaluation=self.evaluation, simulation=simulation, params = (params,self.parnames))

        except TypeError: # Happens if the user does not allow to pass parameter in the spot_setup.objectivefunction
            #print('Not using parameters in fitness function')            
            return self.objectivefunction(evaluation=self.evaluation, simulation=simulation)
    
    def simulate(self, id_params_tuple):
        """This is a simple wrapper of the model, returning the result together with
        the run id and the parameters. This is needed, because some parallel things
        can mix up the ordering of runs
        """
        id, params = id_params_tuple
        # Call self.model with a namedtuple instead of another sequence
        return id, params, self.model(self.partype(*params))<|MERGE_RESOLUTION|>--- conflicted
+++ resolved
@@ -149,12 +149,8 @@
         if breakpoint == 'read' or breakpoint == 'readandwrite':
             print('Reading backupfile')
             self.dbinit = False
-<<<<<<< HEAD
-            self.breakdata = self.readbreakdata(self.dbname)
-=======
             self.breakdata = self.read_breakdata(self.dbname)
         #self.initialize_database()
->>>>>>> d1ae4482
 
         # Now a repeater (ForEach-object) is loaded
         # A repeater is a convinent wrapper to repeat tasks
@@ -250,20 +246,9 @@
             Reason: In case of incomplete optimizations, old data can be restored. 
         '''
         import pickle
-<<<<<<< HEAD
         with open(dbname+'.break', 'rb') as breakfile:
             work, r, icall, gnrg = pickle.load(breakfile)
         return work, r, icall, gnrg
-=======
-        #import pprint
-        with open(dbname+'.break', 'rb') as csvfile:
-            return pickle.load(csvfile)
-#            pprint.pprint(work)
-#            pprint.pprint(r)
-#            pprint.pprint(icall)
-#            pprint.pprint(gnrg)
-            # icall = 1000 #TODO:Just for testing purpose
->>>>>>> d1ae4482
 
     def write_breakdata(self, dbname, work):
         ''' Write data to a pickle file if a breakpoint has been set.
