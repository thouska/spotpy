# -*- coding: utf-8 -*-
'''
Copyright (c) 2015 by Tobias Houska

This file is part of Statistical Parameter Estimation Tool (SPOTPY).

:author: Tobias Houska

This class holds the standards for every algorithm.
'''
from __future__ import absolute_import
from __future__ import division
from __future__ import print_function
from __future__ import unicode_literals


from spotpy import database, objectivefunctions
from spotpy import parameter

import numpy as np
import time



class _RunStatistic(object):
    """
    this class checks for each run if the objectivefunction got better and holds the 
    best parameter set.
    Every _algorithm has an object of this class as status.
    Usage:
    status = _RunStatistic()
    status(rep,like,params)

    """

    def __init__(self):
        self.rep = 0
        self.params = None
        self.objectivefunction = -1e308
        self.bestrep = 0
        self.starttime = time.time()
        self.last_print = time.time()
        
        self.repetitions = None

    def __call__(self, rep, objectivefunction, params):
        self.curparmeterset = params
        self.rep+=1
        if type(objectivefunction) == type([]):
            if objectivefunction[0] > self.objectivefunction:
                # Show only the first best objectivefunction when working with
                # more than one objectivefunction
                self.objectivefunction = objectivefunction[0]
                self.params = params
                self.bestrep = self.rep
        else:
            if objectivefunction > self.objectivefunction:
                self.params = params
                self.objectivefunction = objectivefunction
                self.bestrep = self.rep
        self.print_status()

    def print_status(self):
        # get str showing approximate timeleft to end of simulation in H, M, S
        acttime = time.time()
        # Refresh progressbar every two second
        if acttime - self.last_print >= 2:
            avg_time_per_run = (acttime - self.starttime) / (self.rep + 1)
            timestr = time.strftime("%H:%M:%S", time.gmtime(round(avg_time_per_run * (self.repetitions - (self.rep + 1)))))
                    
            text = '%i of %i (best like=%g) est. time remaining: %s' % (self.rep, self.repetitions,
                                                                        self.objectivefunction, timestr)
            print(text)
            self.last_print = time.time()
        
    def __repr__(self):
        return 'Best objectivefunction: %g' % self.objectivefunction


class _algorithm(object):
    """
    Implements an algorithm.

    Input
    ----------
    spot_setup: class
        model: function 
            Should be callable with a parameter combination of the parameter-function 
            and return an list of simulation results (as long as evaluation list)
        parameter: function
            When called, it should return a random parameter combination. Which can 
            be e.g. uniform or Gaussian
        objectivefunction: function 
            Should return the objectivefunction for a given list of a model simulation and 
            observation.
        evaluation: function
            Should return the true values as return by the model.

    dbname: str
        Name of the database where parameter, objectivefunction value and simulation 
        results will be saved.
    dbformat: str
         ram: fast suited for short sampling time. no file will be created and results are saved in an array.
        csv: A csv file will be created, which you can import afterwards.        
    parallel: str
        seq: Sequentiel sampling (default): Normal iterations on one core of your cpu.
        mpc: Multi processing: Iterations on all available cores on your (single) pc
        mpi: Message Passing Interface: Parallel computing on high performance computing clusters, py4mpi needs to be installed

    alt_objfun: str or None, default: 'rmse'
        alternative objectivefunction to be used for algorithm
        * None: the objfun defined in spot_setup.objectivefunction is used
        * any str: if str is found in spotpy.objectivefunctions, 
            this objectivefunction is used, else falls back to None 
            e.g.: 'log_p', 'rmse', 'bias', 'kge' etc.

    """

    def __init__(self, spot_setup, dbname=None, dbformat=None, dbinit=True,
                 parallel='seq', save_sim=True, alt_objfun=None, breakpoint=None,
                 backup_every_rep=100, save_threshold=-np.inf):
        # Initialize the user defined setup class
        self.setup = spot_setup
        self.model = self.setup.simulation
        # Philipp: Changed from Tobi's version, now we are using both new class defined parameters
        # as well as the parameters function. The new method get_parameters
        # can deal with a missing parameters function
        #
        # For me (Philipp) it is totally unclear why all the samplers should call this function
        # again and again instead of
        # TODO: just storing a definite list of parameter objects here
        self.parameter = self.get_parameters
        self.parnames = self.parameter()['name']

        # Create a type to hold the parameter values using a namedtuple
        self.partype = parameter.get_namedtuple_from_paramnames(
            self.setup, self.parnames)

        # use alt_objfun if alt_objfun is defined in objectivefunctions,
        # else self.setup.objectivefunction
        self.objectivefunction = getattr(
            objectivefunctions, alt_objfun or '', None) or self.setup.objectivefunction
        self.evaluation = self.setup.evaluation()
        self.save_sim = save_sim
        self.dbname = dbname
        self.dbformat = dbformat
        self.breakpoint = breakpoint
        self.backup_every_rep = backup_every_rep
        self.dbinit = dbinit
        
        self.save_threshold = save_threshold

        if breakpoint == 'read' or breakpoint == 'readandwrite':
            print('Reading backupfile')
            self.dbinit = False
            self.breakdata = self.read_breakdata(self.dbname)

        # Now a repeater (ForEach-object) is loaded
        # A repeater is a convinent wrapper to repeat tasks
        # We have the same interface for sequential and for parallel tasks
        if parallel == 'seq':
            from spotpy.parallel.sequential import ForEach
        elif parallel == 'mpi':
            from spotpy.parallel.mpi import ForEach
        elif parallel == 'mpc':
            print('Multiprocessing is in still testing phase and may result in errors')
            from spotpy.parallel.mproc import ForEach
        else:
            raise ValueError(
                "'%s' is not a valid keyword for parallel processing" % parallel)

        # This is the repeater for the model runs. The simulate method does the work
        # If you need different tasks, the repeater can be pushed into a "phase" using the
        # setphase function. The simulate method can check the current phase and dispatch work
        # to other functions. This is introduced for sceua to differentiate between burn in and
        # the normal work on the chains
        self.repeat = ForEach(self.simulate)

        # In MPI, this command will do nothing on the master process
        # but the worker processes are going to wait for jobs.
        # Hence the workers will only receive parameters for the
        # simulate function, new calculation phases and the termination
        self.repeat.start()
        self.status = _RunStatistic()

    def __str__(self):
        return '{type}({mtype}(), dbname={dbname}'.format(
            type=type(self).__name__,
            mtype=type(self.setup).__name__,
            dbname=self.dbname)

    def get_parameters(self):
        """
        Returns the parameter array from the setup
        """
        return parameter.get_parameters_array(self.setup)

    def set_repetiton(self, repetitions):
        self.status.repetitions = repetitions
        
    def final_call(self):
        self.repeat.terminate()
        try:
            self.datawriter.finalize()
        except AttributeError:  # Happens if no database was assigned
            pass
        print('End of sampling')
        text = 'Best run at %i of %i (best like=%g) with parameter set:' % (
            self.status.bestrep, self.status.repetitions, self.status.objectivefunction)
        print(text)
        print(self.status.params)
        text = 'Duration:' + str(round((time.time() - self.status.starttime), 2)) + ' s'
        print(text)
    
    def save(self, like, randompar, simulations, chains=1):
        # Initialize the database if no run was performed so far
        if self.dbformat and self.status.rep == 0:
            print('Initialize database...')
            writerclass = getattr(database, self.dbformat)
            
            self.datawriter = writerclass(
                self.dbname, self.parnames, like, randompar, simulations, save_sim=self.save_sim, 
                dbinit=self.dbinit)
        else:
            #try if like is a list of values compare it with save threshold setting
<<<<<<< HEAD
            try:
                if all(i > j for i, j in zip(like, self.save_threshold)):
=======
            try: 
                if all(i > j for i, j in zip(like, self.save_threshold)): #Compares list/list                   
>>>>>>> 0aa9c676
                    self.datawriter.save(like, randompar, simulations, chains=chains)
            #If like value is not a iterable, it is assumed to be a float
            except TypeError: # This is also used if not threshold was set
                try:
                    if like>self.save_threshold: #Compares float/float
                        self.datawriter.save(like, randompar, simulations, chains=chains)
                except TypeError:# float/list would result in an error, because it does not make sense
                    if like[0]>self.save_threshold: #Compares list/float
                        self.datawriter.save(like, randompar, simulations,
                                             chains=chains)

    def read_breakdata(self, dbname):
        ''' Read data from a pickle file if a breakpoint is set.
            Reason: In case of incomplete optimizations, old data can be restored. 
        '''
        import pickle
        with open(dbname+'.break', 'rb') as breakfile:
            work, r, icall, gnrg = pickle.load(breakfile)
        return work, r, icall, gnrg

    def write_breakdata(self, dbname, work):
        ''' Write data to a pickle file if a breakpoint has been set.
        '''
        import pickle
        with open(str(dbname)+'.break', 'wb') as csvfile:
            pickle.dump(work, csvfile)

    def getdata(self):
        if self.dbformat == 'ram':
            return self.datawriter.data
        if self.dbformat == 'csv':
            return np.genfromtxt(self.dbname + '.csv', delimiter=',', names=True)[1:]
        if self.dbformat == 'sql':
            return self.datawriter.getdata
        if self.dbformat == 'noData':
            return self.datawriter.getdata

    def postprocessing(self, rep, randompar, simulation, chains=1, save=True, negativlike=False):
        like = self.getfitness(simulation=simulation, params=randompar)
        # Save everything in the database, if save is True
        # This is needed as some algorithms just want to know the fitness,
        # before they actually save the run in a database (e.g. sce-ua)
        if save is True:
            if negativlike is True:
                self.save(-like, randompar, simulations=simulation, chains=chains)              
                self.status(rep, -like, randompar)
            else:
                self.save(like, randompar, simulations=simulation, chains=chains)
                self.status(rep, like, randompar)
        if type(like)==type([]):
            return like[0]
        else:        
            return like
    
    
    def getfitness(self, simulation, params):
        """
        Calls the user defined spot_setup objectivefunction
        """
        try:
            #print('Using parameters in fitness function')
            return self.objectivefunction(evaluation=self.evaluation, simulation=simulation, params = (params,self.parnames))

        except TypeError: # Happens if the user does not allow to pass parameter in the spot_setup.objectivefunction
            #print('Not using parameters in fitness function')            
            return self.objectivefunction(evaluation=self.evaluation, simulation=simulation)
    
    def simulate(self, id_params_tuple):
        """This is a simple wrapper of the model, returning the result together with
        the run id and the parameters. This is needed, because some parallel things
        can mix up the ordering of runs
        """
        id, params = id_params_tuple
        # Call self.model with a namedtuple instead of another sequence
        return id, params, self.model(self.partype(*params))<|MERGE_RESOLUTION|>--- conflicted
+++ resolved
@@ -223,13 +223,8 @@
                 dbinit=self.dbinit)
         else:
             #try if like is a list of values compare it with save threshold setting
-<<<<<<< HEAD
-            try:
-                if all(i > j for i, j in zip(like, self.save_threshold)):
-=======
             try: 
                 if all(i > j for i, j in zip(like, self.save_threshold)): #Compares list/list                   
->>>>>>> 0aa9c676
                     self.datawriter.save(like, randompar, simulations, chains=chains)
             #If like value is not a iterable, it is assumed to be a float
             except TypeError: # This is also used if not threshold was set
