--- conflicted
+++ resolved
@@ -213,17 +213,12 @@
 
     def __init__(self, spot_setup, dbname=None, dbformat=None, dbinit=True,
                  dbappend=False, parallel='seq', save_sim=True, breakpoint=None,
-<<<<<<< HEAD
-                 backup_every_rep=100, save_threshold=-np.inf, db_precision=np.float16,
+                 backup_every_rep=100, save_threshold=-np.inf, db_precision=np.float32,
                  sim_timeout=None, random_state=None, optimization_direction='grid', algorithm_name='',
                  quiet=False, logfile=None, logdir=None):
-
+        
         # Instatiate logging
         self.logger = spotpylogging.instantiate_logger(self.__class__.__name__, quiet, logfile, logdir)
-=======
-                 backup_every_rep=100, save_threshold=-np.inf, db_precision=np.float32,
-                 sim_timeout=None, random_state=None, optimization_direction='grid', algorithm_name=''):
->>>>>>> 92c3aad4
 
         # Initialize the user defined setup class
         self.setup = spot_setup
