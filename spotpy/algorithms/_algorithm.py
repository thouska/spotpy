--- conflicted
+++ resolved
@@ -252,13 +252,8 @@
         # Set the random state
         if random_state is None: #ToDo: Have to discuss if these 3 lines are neccessary.
             random_state = np.random.randint(low=0, high=2**30)
-<<<<<<< HEAD
-        np.random.seed(random_state)
-=======
         np.random.seed(random_state) #Both numpy.random and random or used in spotpy
         random.seed(random_state)    #Both numpy.random and random or used in spotpy
-            
->>>>>>> 6be2dcfa
 
         # If value is not None a timeout will set so that the simulation will break after sim_timeout seconds without return a value
         self.sim_timeout = sim_timeout
@@ -420,18 +415,10 @@
         # before they actually save the run in a database (e.g. sce-ua)
 
         self.status(like,params,block_print=block_print)
-<<<<<<< HEAD
-
-        if save_run is True and simulation is not None:
-            self.save(like, params, simulations=simulation, chains=chains)
-        if type(like)==type([]):
-            return like[0]
-        else:
-=======
+
         if save_run is True and simulation is not None:
             self.save(like, params, simulations=simulation, chains=chains)
         if self._return_all_likes:
->>>>>>> 6be2dcfa
             return like
         else:
             try:
