--- conflicted
+++ resolved
@@ -521,15 +521,10 @@
                 params=(params, self.parnames),
             )
 
-<<<<<<< HEAD
-        except TypeError:  # Happens if the user does not allow to pass parameter in the spot_setup.objectivefunction
-            # self.logger.info('Not using parameters in fitness function')
-=======
         except (
             TypeError
         ):  # Happens if the user does not allow to pass parameter in the spot_setup.objectivefunction
-            # print('Not using parameters in fitness function')
->>>>>>> 7e5e3f4f
+            # self.logger.info('Not using parameters in fitness function')
             return self.setup.objectivefunction(
                 evaluation=self.evaluation, simulation=simulation
             )
