language: python
python:
  #- "2.7"
  - "3.7"
#  - "3.8" #Errors on Travis, build times out because no output was received...

# Uses cache to build faster
cache: pip

# this ubuntu distribution has sure the libopenmpi-dev packages available
dist: bionic

# command to install dependencies
install:
  - sudo apt-get update
  - sudo apt install libopenmpi-dev openmpi-bin
  - pip install mpi4py
  - python setup.py install
  - pip install coveralls
  - pip install pathos
  - pip install numpy
  - pip install matplotlib
  - pip install pandas
  - pip install scipy
  - pip install click
  - pip install deap
  # Need to force pytest-cov to v2.6 as current version (2.6.1) is deprecated and pytest:3.10.1
  - pip install pytest==3.10.1 pytest-pep8 pytest-cov==2.6
  # Use docutils to generate html describe
  - pip install docutils
  - pip install numba
  - pip install tables


script:
  - py.test tests/test_* --cov spotpy --cov-report term-missing -v
#  - mpirun -c 4 python spotpy/examples/tutorial_parallel_computing_hymod.py 100
  - pip uninstall spotpy -y

<<<<<<< HEAD
after_success:
  - coveralls
=======
jobs:
  include:
    - stage: Coveralls
      name: Report Coveralls
      after_success: python3 -m coveralls

# Publish spotpy on PyPi if taged
deploy:
  provider: pypi
  distributions:  "sdist bdist_wheel"
  on:
    # In this case I want to deploy only when a tag is present...
    tags: true
    # ... and when tag is on master and respects the form "v0.0.0"
    branch:
      - master
      - /v?(\d+\.)?(\d+\.)?(\*|\d+)$/
  user: thouska
  password : ${deploying}
>>>>>>> afd996d3
<|MERGE_RESOLUTION|>--- conflicted
+++ resolved
@@ -37,10 +37,7 @@
 #  - mpirun -c 4 python spotpy/examples/tutorial_parallel_computing_hymod.py 100
   - pip uninstall spotpy -y
 
-<<<<<<< HEAD
-after_success:
-  - coveralls
-=======
+
 jobs:
   include:
     - stage: Coveralls
@@ -59,5 +56,4 @@
       - master
       - /v?(\d+\.)?(\d+\.)?(\*|\d+)$/
   user: thouska
-  password : ${deploying}
->>>>>>> afd996d3
+  password : ${deploying}